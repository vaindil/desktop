{
  "releases": {
<<<<<<< HEAD
    "3.1.8": [
      "[Added] Add JetBrains CLion support on macOS - #15881. Thanks @tsvetilian-ty!",
      "[Fixed] Fix crash launching the app on Apple silicon devices - #16011",
      "[Fixed] Trim leading and trailing whitespace in URLs of repository remotes - #15821. Thanks @Shivareddy-Aluri!",
      "[Fixed] Fix support for the latest versions of RStudio on Windows - #15810",
      "[Fixed] Fix support for latest versions of VSCodium on Windows - #15585. Thanks @voidei!"
    ],
=======
    "3.1.7": ["[Improved] Upgrade embedded Git to 2.39.2"],
>>>>>>> a685379a
    "3.1.7-beta1": ["[Improved] Upgrade embedded Git to 2.39.2"],
    "3.1.6": [
      "[Improved] Upgrade embedded Git to 2.39.1 and Git LFS to 3.3.0 - #15915"
    ],
    "3.1.6-beta2": [
      "[Fixed] Fix crash launching the app on Apple silicon devices - #16011",
      "[Fixed] Trim leading and trailing whitespaces in URLs of repository remotes - #15821. Thanks @Shivareddy-Aluri!",
      "[Fixed] Fix support for the latest versions of RStudio on Windows - #15810"
    ],
    "3.1.6-beta1": [
      "[Added] Add fetch and force-push actions in a dropdown as an alternative to the main Pull/Push/Publish action button - #15907",
      "[Added] Add JetBrains CLion support on macOS - #15881. Thanks @tsvetilian-ty!",
      "[Fixed] Fix support for latest versions of VSCodium on Windows - #15585. Thanks @voidei!",
      "[Improved] Upgrade to Electron v22.0.3 - #15831",
      "[Improved] Upgrade embedded Git to 2.39.1 and Git LFS to 3.3.0 - #15915"
    ],
    "3.1.5": [
      "[Added] Enable menu option to Force-push branches that have diverged - #15211",
      "[Added] Add menu option to Fetch the current repository at any time - #7805",
      "[Added] Add support for JetBrains Toolbox and JetBrains Fleet editor for Windows - #12912. Thanks @tsvetilian-ty!",
      "[Added] Add support for Emacs editor for Linux - #15857. Thanks @zipperer!",
      "[Added] Add Jetbrains PhpStorm and WebStorm Editors for Linux - #15375. Thanks @patinthehat!",
      "[Added] Support VSCodium as an external editor - #15348. Thanks @daniel-ciaglia!",
      "[Fixed] Hide window instead of hiding the app on macOS - #15511. Thanks @angusdev!",
      "[Fixed] Only left mouse clicks invoke dragging in the commit list - #15313",
      "[Fixed] Selected list items stay selected when scrolling - #2957",
      "[Fixed] Stick to one tooltip at a time in the repository list  - #15583",
      "[Fixed] Notifications of Pull Request reviews are displayed for forked repositories - #15580",
      "[Fixed] Notifications when checks of a Pull Request fail are displayed for forked repositories - #15422",
      "[Fixed] Prevent closing GitHub Desktop while it's being updated - #7055, #5197",
      "[Fixed] Notifications are shown only when they are relevant to the current repository - #15487",
      "[Fixed] The repository change indicator is visible if repository list item is selected and in focus - #7651. Thanks @angusdev!",
      "[Fixed] Tooltips are positioned properly if mouse is not moved - #13636. Thanks @angusdev!",
      "[Fixed] Tooltips of long commit author emails wrap to multiple lines - #15424. Thanks @angusdev!",
      "[Fixed] Clone repository progress bar no longer hidden by repository list - #11953. Thanks @angusdev!",
      "[Improved] Ability to copy tag names from the commit list - #15137. Thanks @Shivareddy-Aluri!",
      "[Improved] The dropdown selection component is keyboard navigable - #15620",
      "[Improved] The diff view now highlights Arduino's `.ino` files as C++ source - #15555. Thanks @j-f1!",
      "[Improved] Close repository list after creating or adding repositories - #15508. Thanks @angusdev!",
      "[Improved] Always show an error message when an update fails - #15530"
    ],
    "3.1.4": ["[Improved] Upgrade embedded Git to 2.35.6"],
    "3.1.4-beta1": [
      "[Added] Add support for JetBrains Toolbox and JetBrains Fleet editor for Windows - #12912. Thanks @tsvetilian-ty!",
      "[Added] Add support for Emacs editor for Linux - #15857. Thanks @zipperer!",
      "[Added] Add Jetbrains PhpStorm and WebStorm Editors for Linux - #15375. Thanks @patinthehat!",
      "[Improved] Pull request preview dialog only uses remote branches for base branch options - #15768",
      "[Improved] Upgrade embedded Git to 2.35.6"
    ],
    "3.1.3": [
      "[Fixed] Disable reorder, squashing, cherry-picking while an action of this type is in progress. - #15468",
      "[Fixed] Using the key command of 'Shift' + 'ArrowDown' adds the next commit below the current selection to the selection - #15549",
      "[Fixed] Close 'Resolve conflicts before Rebase' dialog will not disable menu items - #13081. Thanks @angusdev!",
      "[Fixed] Fix commit shortcut (Ctrl/Cmd + Enter) while amending a commit - #15445"
    ],
    "3.1.3-beta4": [
      "[Fixed] Hide window instead of hiding the app on macOS - #15511. Thanks @angusdev!",
      "[Fixed] Only left mouse clicks invoke dragging in the commit list - #15313",
      "[Fixed] Ensure selected list items stay selected when scrolling - #2957",
      "[Fixed] Stick to one tooltip at a time in the repository list  - #15583",
      "[Fixed] Preview Pull Request opens when there is not a local default branch - #15704",
      "[Fixed] Preview Pull Request suggested next action available on first app open without interaction - #15703",
      "[Improved] Ability to copy tag names from the commit list - #15137. Thanks @Shivareddy-Aluri!",
      "[Improved] Stacked popups remember their state when hidden due to another popup opening - #15668",
      "[Improved] Create pull request from pull request preview opens to compare against the user's selected base branch - #15706",
      "[Improved] On Preview Pull Request dialog, submit button closes the dialog - #15695"
    ],
    "3.1.3-beta3": [
      "[Fixed] Using the key command of 'Shift' + 'ArrowDown' in the commit list adds the next commit to the current selection - #15536",
      "[Fixed] Notifications of Pull Request reviews are displayed for forked repositories - #15580",
      "[Fixed] Notifications when checks of a Pull Request fail are displayed for forked repositories - #15422",
      "[Improved] User can preview a Pull Request from the suggested next actions.  - #15588",
      "[Improved] The dropdown selection component is keyboard navigable - #15620",
      "[Improved] 'Preview Pull Request' menu item availability is consistent with other menu items - #15590",
      "[Improved] The diff view now highlights Arduino's `.ino` files as C++ source - #15555. Thanks @j-f1!",
      "[Improved] Close repository list after creating or adding repositories - #15508. Thanks @angusdev!",
      "[Improved] Always show an error message when an update fails - #15530",
      "[Improved] Popups are stacked. Opening a popup will not discard an existing popup - #15496"
    ],
    "3.1.3-beta2": [
      "[Added] Enable menu option to Force-push branches that have diverged - #15211",
      "[Added] Add menu option to Fetch the current repository at any time - #7805",
      "[Added] Support VSCodium as an external editor - #15348. Thanks @daniel-ciaglia!",
      "[Fixed] Prevent closing the GitHub Desktop while it's being updated - #7055, #5197",
      "[Fixed] Notifications are shown only when they are relevant to the current repository - #15487",
      "[Fixed] Disable reorder, squashing, cherry-picking while an action of this type is in progress. - #15468",
      "[Fixed] Fix repository change indicator not visible if selected and in focus - #7651. Thanks @angusdev!",
      "[Fixed] Close 'Resolve conflicts before Rebase' dialog will not disable menu items - #13081. Thanks @angusdev!",
      "[Fixed] Tooltips are positioned properly if mouse is not moved - #13636. Thanks @angusdev!",
      "[Fixed] Fix tooltips of long commit author emails not breaking properly - #15424. Thanks @angusdev!",
      "[Fixed] Clone repository progress bar no longer hidden by repository list - #11953. Thanks @angusdev!",
      "[Fixed] Fix commit shortcut (Ctrl/Cmd + Enter) while amending a commit - #15445",
      "[Improved] Pull request preview dialog width and height is responsive - #15500"
    ],
    "3.1.3-beta1": ["[Improved] Upgrade embedded Git to 2.35.5"],
    "3.1.2": ["[Improved] Upgrade embedded Git to 2.35.5"],
    "3.1.2-beta1": [
      "[Added] You can preview the changes a pull request from your current branch would make - #11517",
      "[Fixed] App correctly remembers undo commit prompt setting - #15408",
      "[Improved] Add support for zooming out at the 67%, 75%, 80% and 90% zoom levels - #15401. Thanks @sathvikrijo!",
      "[Improved] Add option to disable discard stash confirmation - #15379. Thanks @tsvetilian-ty!"
    ],
    "3.1.1": [
      "[Fixed] App correctly remembers undo commit prompt setting - #15408"
    ],
    "3.1.0": [
      "[Added] You can diff a consecutive range of commits - #14682",
      "[Added] Submodule changes now display an explanatory, interactive diff screen - #15176",
      "[Fixed] Enable update from upstream default branch when contributing to a fork - #15299",
      "[Fixed] Fix crash installing updates that were downloaded a long time ago on macOS - #15275",
      "[Fixed] Tooltips are positioned accurately when the user prefers reduced motion - #15249",
      "[Improved] Add option to disable Undo Commit confirmation - #15134. Thanks @geophilusd!",
      "[Improved] Update submodules when fetching, pulling and checking out branches - #8221 #9174"
    ],
    "3.0.9-beta1": [
      "[Fixed] Enable update from upstream default branch when contributing to a fork - #15299",
      "[Fixed] Fix crash installing updates that were downloaded a long time ago on macOS - #15275",
      "[Fixed] Tooltips are positioned accurately when the user prefers reduced motion - #15249",
      "[Fixed] Add option to disable Undo Commit popup - #15134. Thanks @geophilusd!"
    ],
    "3.0.8": [
      "[Fixed] Fix system animations on Windows - #14037",
      "[Fixed] The app window doesn't overlap the taskbar on Windows - #14263",
      "[Fixed] The app window doesn't fit on the screen when using scaled UI on Windows - #13940"
    ],
    "3.0.8-beta1": [
      "[Added] Add support for Lite XL editor on Linux & macOS - #15180. Thanks @KaMeHb-UA!",
      "[Added] Add Neovide support on macOS - #14929. Thanks @Yohannfra!",
      "[Fixed] Text selection is preserved while scrolling diffs in split mode - #13701",
      "[Improved] Update submodules when fetching, pulling and checking out branches - #8221 #9174",
      "[Improved] Avoid truncating long menu item labels on Windows - #14868",
      "[Improved] Add \"Learn more\" link to \"Commit Reachability\" dialog - #15208",
      "[Improved] Improve submodule support with a new diff screen with more detailed information - #15176"
    ],
    "3.0.7": [
      "[Fixed] Do not show login prompt when repositories are fetched - #15163",
      "[Improved] On Apple silicon devices running unoptimized builds, auto-update on first run to an optimized build - #14998"
    ],
    "3.0.7-beta1": [
      "[Added] Add Emacs integration for macOS - #15130. Thanks @zipperer!",
      "[Fixed] Do not show login prompt when repositories are fetched - #15163"
    ],
    "3.0.6": [
      "[Added] Add Warp terminal integration for macOS - #14329. Thanks @lhvy!",
      "[Added] Add context menu to the Current Branch and Current Repository toolbar - #13148. Thanks @uttiya10!",
      "[Fixed] Older versions of Sublime Text and SlickEdit are also recognized as external editors - #15117. Thanks @vbwx!",
      "[Fixed] Fix commit shortcut (Ctrl/Cmd + Enter) - #14689. Thanks @tsvetilian-ty!",
      "[Fixed] Add PyCharm Community Edition support on macOS - #15016. Thanks @tsvetilian-ty!",
      "[Fixed] Unified diff line gutter context menu items for discard changes no longer enabled when whitespace is hidden - #15003",
      "[Fixed] 'Show Whitespace Changes' popover appears as expected on unified diff - #15003",
      "[Fixed] On pull or fetch, make sure the default branch is updated to match the repository settings - #14266",
      "[Fixed] Show 'Email' label on the preferences form when user is not signed in - #13736. Thanks @andymckay!",
      "[Fixed] Fix invalid URL state while the \"Clone Repository\" modal is open - #7961. Thanks @tsvetilian-ty!",
      "[Fixed] Fix commit description with three lines overflowing when it shouldn't - #14791. Thanks @HeCorr!",
      "[Fixed] Fix notifications on Windows 10 builds prior to the Creators Update - #14714",
      "[Fixed] 'Update from default branch` menu item allows quick merge of upstream - #14145. Thanks @uttiya10!",
      "[Improved] Add ability to skip staggered release to ensure the latest version is downloaded - #14883"
    ],
    "3.0.6-beta3": [
      "[Fixed] Older versions of Sublime Text and SlickEdit are also recognized as external editors - #15117. Thanks @vbwx!",
      "[Fixed] Fix commit shortcut (Ctrl/Cmd + Enter) - #14689. Thanks @tsvetilian-ty!",
      "[Improved] Add ability to skip staggered release to ensure the latest version is downloaded - #14883"
    ],
    "3.0.6-beta2": [
      "[Fixed] Add PyCharm Community Edition support on macOS - #15016. Thanks @tsvetilian-ty!",
      "[Fixed] Unified diff line gutter context menu items for discard changes no longer enabled when whitespace is hidden - #15003",
      "[Fixed] 'Show Whitespace Changes' popover appears as expected on unified diff - #15003",
      "[Fixed] On pull or fetch, make sure the default branch is updated to match the repository settings - #14266",
      "[Fixed] Show 'Email' label on the preferences form when user is not signed in - #13736. Thanks @andymckay!"
    ],
    "3.0.6-beta1": [
      "[Added] You can diff a consecutive range of commits. - #14682",
      "[Added] Add Warp terminal integration for macOS - #14329. Thanks @lhvy!",
      "[Added] Add context menu to the Current Branch and Current Repository toolbar - #13148. Thanks @uttiya10!",
      "[Fixed] Fix invalid URL state while the \"Clone Repository\" modal is open - #7961. Thanks @tsvetilian-ty!",
      "[Fixed] Fix commit description with three lines overflowing when it shouldn't - #14791. Thanks @HeCorr!",
      "[Fixed] Fix notifications on Windows 10 builds prior to the Creators Update - #14714",
      "[Fixed] 'Update from default branch` menu item allows quick merge of upstream - #14145. Thanks @uttiya10!",
      "[Improved] On Apple silicon devices running unoptimized builds, auto-update on first run to an optimized build - #14998"
    ],
    "3.0.5": [
      "[Fixed] Surface again Git's warning about unsafe directories and provide a way to trust repositories not owned by the current user"
    ],
    "3.0.5-beta1": [
      "[Fixed] Surface again Git's warning about unsafe directories and provide a way to trust repositories not owned by the current user"
    ],
    "3.0.4": ["[Improved] Upgrade embedded Git to 2.35.4"],
    "3.0.4-beta1": ["[Improved] Upgrade embedded Git to 2.35.4"],
    "3.0.3": [
      "[Added] Add Aptana Studio support - #14669. Thanks @tsvetilian-ty!",
      "[Fixed] Fix crash when user's locale is unsupported by the spellchecker - #14817. Thanks @tsvetilian-ty!",
      "[Fixed] On Windows, remember the app's zoom level on update - #5315",
      "[Fixed] Fix Markdown syntax highlighting - #14710",
      "[Improved] Add context menu option to copy repository paths - #14785. Thanks @novialriptide!",
      "[Improved] Allow copying paths when multiple files are selected - #14638. Thanks @tsvetilian-ty!",
      "[Improved] Add support for SSH password prompts when accessing repositories - #14676"
    ],
    "3.0.3-beta1": [
      "[Added] Add Aptana Studio support - #14669. Thanks @tsvetilian-ty!",
      "[Fixed] Fix crash when user's locale is unsupported by the spellchecker - #14817. Thanks @tsvetilian-ty!",
      "[Fixed] On Windows, remember the apps zoom level on update - #5315",
      "[Fixed] Fix Markdown syntax highlighting - #14710",
      "[Improved] Add context menu option to copy repository paths - #14785. Thanks @novialriptide!",
      "[Improved] Allow copying paths when multiple files are selected - #14638. Thanks @tsvetilian-ty!",
      "[Improved] Add support for SSH password prompts when accessing repositories - #14676",
      "[Improved] Upgrade to Electron v19.0.0 - #14813"
    ],
    "3.0.2": [
      "[Fixed] Fix crash launching the app on macOS High Sierra - #14712",
      "[Fixed] Terminate all GitHub Desktop processes on Windows when the app is closed - #14733. Thanks @tsvetilian-ty!"
    ],
    "3.0.2-beta4": [
      "[Improved] Add support for SSH password prompts when accessing repositories - #14676",
      "[Fixed] Fix Markdown syntax highlighting - #14710",
      "[Fixed] Fix issue with some repositories not being properly persisted - #14748"
    ],
    "3.0.2-beta3": [
      "[Fixed] Terminate all GitHub Desktop processes on Windows when the app is closed - #14733. Thanks @tsvetilian-ty!"
    ],
    "3.0.2-beta2": [
      "[Fixed] Fix crash launching the app on macOS High Sierra - #14712"
    ],
    "3.0.2-beta1": [
      "[Added] Add support for Aptana Studio - #14669. Thanks @tsvetilian-ty!"
    ],
    "3.0.1": [
      "[Added] Add support for PyCharm Community Edition on Windows - #14411. Thanks @tsvetilian-ty!",
      "[Added] Add support for highlighting .mjs/.cjs/.mts/.cts files as JavaScript/TypeScript - #14481. Thanks @j-f1!",
      "[Fixed] Prevent crash when encountering a large number of conflicts while checking for ability to merge branch - #14485",
      "[Fixed] Url encode branch names when 'Viewing Branch in Github' is selected - #14631. Thanks @tsvetilian-ty!",
      "[Fixed] Fix opening files with Android Studio - #14519",
      "[Fixed] Checks popover summary correctly reflects a successful conclusion when skipped or neutral checks are present - #14508",
      "[Fixed] Long lists of conflicted files to commit or files to discard can be scrolled - #14468",
      "[Fixed] Fix random crashes when external apps probe GitHub Desktop trampoline port - #14471",
      "[Improved] Display a banner when we have a pretext release note to highlight the new feature - #14620",
      "[Improved] Enable interactions with notifications from previous app sessions - #14496",
      "[Improved] Improve feedback about user permission to display notifications - #14496",
      "[Improved] Add ability to have showcasing of features through release notes - #14488",
      "[Improved] User can see all releases notes between their current version and the latest update - #14458",
      "[Removed] Outdated new drag and drop and split diff new feature callouts removed - #14463"
    ],
    "3.0.1-beta2": [
      "[Fixed] Prevent crash when encountering a large number of conflicts while checking for ability to merge branch - #14485",
      "[Fixed] Url encode branch names when 'Viewing Branch in Github' is selected - #14631. Thanks @tsvetilian-ty!"
    ],
    "3.0.1-beta1": [
      "[Added] Add support for PyCharm Community Edition on Windows - #14411. Thanks @tsvetilian-ty!",
      "[Added] Add support for highlighting .mjs/.cjs/.mts/.cts files as JavaScript/TypeScript - #14481. Thanks @j-f1!",
      "[Fixed] Fix opening files with Android Studio - #14519",
      "[Fixed] Checks popover summary correctly reflects a successful conclusion when skipped or neutral checks are present - #14508",
      "[Fixed] Long lists of conflicted files to commit or files to discard can be scrolled - #14468",
      "[Fixed] Fix random crashes when external apps probe GitHub Desktop trampoline port - #14471",
      "[Improved] Display a banner when we have a pretext release note to highlight the new feature - #14620",
      "[Improved] Enable interactions with notifications from previous app sessions - #14496",
      "[Improved] Improve feedback about user permission to display notifications - #14496",
      "[Improved] Add ability to have showcasing of features through release notes - #14488",
      "[Improved] User can see all releases notes between their current version and the latest update - #14458",
      "[Removed] Outdated new drag and drop and split diff new feature callouts removed - #14463"
    ],
    "3.0.0": [
      "[New] Get notified when your pull requests are reviewed - #14175",
      "[Fixed] Default to merging when pulling without a configured preference between merge or rebase - #14431",
      "[Improved] Add ability to re-run individual and failed GitHub Action checks - #14310"
    ],
    "2.9.16-beta2": [
      "[Fixed] Use fast-forward flag as default for pulling divergent paths - #14431"
    ],
    "2.9.16-beta1": [
      "[Improved] Add ability to re-run individual and failed GitHub Action checks - #14310"
    ],
    "2.9.15": [
      "[Fixed] Support trusting repositories on network shares (Windows) - #14368",
      "[Improved] Redesigned dialog for re-running checks - #14322"
    ],
    "2.9.15-beta2": [
      "[Improved] Show progress indicator when trusting a repository directory - #14410",
      "[Improved] Reduced noise on the rerun dialog user interface - #14322",
      "[Improved] Upgrade embedded Git LFS to 3.1.4 - #14415"
    ],
    "2.9.15-beta1": [
      "[Improved] Add UNC path prefix before adding to safe directory list - #14368",
      "[Improved] Upgrade embedded Git to v2.35.3 on macOS, v2.35.3.windows.1 on Windows, and Git LFS to v3.1.2"
    ],
    "2.9.14": [
      "[Improved] Surface Git's warning about unsafe directories and provide a way to trust repositories not owned by the current user - #14336"
    ],
    "2.9.14-beta1": [
      "[Improved] Surface Git's warning about unsafe directories and provide a way to trust repositories not owned by the current user - #14336"
    ],
    "2.9.13": [
      "[Added] Add ability to include or exclude multiple selected files for a commit from the context menu - #7790. Thanks @tsvetilian-ty!",
      "[Added] Add \"View Branch on GitHub\" to the branches menu - #14224. Thanks @tsvetilian-ty!",
      "[Fixed] Fix CI check status popover not closing when clicking on PR badge - #14256",
      "[Fixed] Fix checks list overflow handling on re-run checks dialog - #14246",
      "[Fixed] Pull requests adhere to temporal laws again - #14238",
      "[Fixed] Fix repository group header overflow when text is too long - #14233. Thanks @tsvetilian-ty!",
      "[Fixed] Clone dialog \"Choose\" button uses an open dialog for directory selection on Windows - #12812",
      "[Improved] Add a link under \"Enable notifications\" settings to the user's OS system notification settings - #14288"
    ],
    "2.9.13-beta2": [
      "[Added] Add ability to include or exclude multiple selected files for a commit from the context menu - #7790. Thanks @tsvetilian-ty!",
      "[Added] Add \"View Branch on GitHub\" to the branches menu - #14224. Thanks @tsvetilian-ty!",
      "[Fixed] Fix relative time of pull request review notification dialogs - #14261",
      "[Fixed] Fix CI check status popover not closing when clicking on PR badge - #14256",
      "[Fixed] Fix checks list overflow handling on re-run checks dialog - #14246",
      "[Improved] Close keywords are now formatted and have informational tooltips in markdown - #14253",
      "[Improved] Commit mentions in markdown are now formatted and linked - #14282",
      "[Improved] Add a link under \"Enable notifications\" settings to the user's OS system notification settings - #14288"
    ],
    "2.9.13-beta1": [
      "[New] Add support for notifications of pull request reviews - #14175",
      "[Fixed] Pull requests adhere to temporal laws again - #14238",
      "[Fixed] Fix repository group header overflow when text is too long - #14233. Thanks @tsvetilian-ty!",
      "[Fixed] Clone dialog \"Choose\" button uses an open dialog for directory selection on Windows - #12812"
    ],
    "2.9.12": [
      "[Added] Add support for Brackets Editor on Windows - #14069. Thanks @tsvetilian-ty!",
      "[Added] Add support for JetBrains RubyMine on Windows - #14068. Thanks @tsvetilian-ty!",
      "[Added] Add support for JetBrains GoLand on Windows - #14085. Thanks @tsvetilian-ty!",
      "[Added] Add support for Android Studio on Windows - #14054. Thanks @detherminal!",
      "[Fixed] Escape special characters when adding a file to .gitignore - #10253. Thanks @uttiya10!",
      "[Fixed] Show warning when attempting to commit files exceeding 100 MiB - #14164",
      "[Fixed] Allow selecting emojis in commit text - #14111",
      "[Fixed] Merge dialog options dropdown does not cause dialog scrolling - #13944",
      "[Fixed] Usernames displayed in repository list respect username casing - #9890",
      "[Fixed] Coauthor doesn't steal input focus while inputting commit message in squashing dialog - #13850",
      "[Fixed] Repository path validation for adding a repository doesn't erase keystrokes - #13901",
      "[Fixed] Command Line Tool ignores command aliases set by user on macOS - #13935",
      "[Improved] Relative time formatting consistent with dotcom - #14149",
      "[Improved] Prompt to initialize Git LFS cannot be dismissed by clicking outside of it - #14131",
      "[Improved] Add link to open fork settings when creating new branch on a forked repository - #12534. Thanks @geophilusd!",
      "[Improved] Render native elements such as scrollbars and checkboxes as dark when using a dark theme - #11174. Thanks @rakleed!"
    ],
    "2.9.12-beta3": [
      "[Fixed] Escape special characters when adding a file to .gitignore - #10253. Thanks @uttiya10!",
      "[Fixed] Dismiss \"initialize LFS\" dialog when clicking `Not Now` button - #14187"
    ],
    "2.9.12-beta2": [
      "[Fixed] Show warning when attempting to commit files exceeding 100 MiB - #14164",
      "[Fixed] Allow selecting emojis in commit text - #14111",
      "[Fixed] Merge dialog options dropdown does not cause dialog scrolling - #13944",
      "[Improved] Relative time formatting consistent with dotcom - #14149",
      "[Improved] Prompt to initialize Git LFS cannot be dismissed by clicking outside of it - #14131",
      "[Improved] Add link to open fork settings when creating new branch on a forked repository - #12534. Thanks @geophilusd!",
      "[Improved] Render native elements such as scrollbars and checkboxes as dark when using a dark theme - #11174. Thanks @rakleed!"
    ],
    "2.9.12-beta1": [
      "[Added] Add support for Brackets Editor on Windows - #14069. Thanks @tsvetilian-ty!",
      "[Added] Add support for JetBrains RubyMine on Windows - #14068. Thanks @tsvetilian-ty!",
      "[Added] Add support for JetBrains GoLand on Windows - #14085. Thanks @tsvetilian-ty!",
      "[Added] Add support for Android Studio on Windows - #14054. Thanks @detherminal!",
      "[Fixed] Usernames displayed in repository list respect username casing - #9890",
      "[Fixed] Coauthor doesn't steal input focus while inputting commit message in squashing dialog - #13850",
      "[Fixed] Repository path validation for adding a repository doesn't erase keystrokes - #13901",
      "[Fixed] Command Line Tool ignores command aliases set by user on macOS - #13935",
      "[Improved] Improves added and deleted line borders for high contrast mode - #12922"
    ],
    "2.9.11": [
      "[Added] Add tooltip to show types of file changes in a commit - #13957. Thanks @uttiya10!",
      "[Fixed] Discarding submodules with spaces in their relative path now correctly updates the submodule instead of moving it to Trash - #14024",
      "[Fixed] Prevent crash report dialog from appearing when launching on macOS Catalina or earlier - #13974",
      "[Fixed] Pre-fill clone path with repository name - #13971",
      "[Fixed] Allow discarding changes in scenarios where they cannot be moved to Trash - #13888",
      "[Fixed] \"Create New Repository\" dialog preserves the path set from \"Add Local Repository\" dialog - #13909",
      "[Fixed] Treat the old and new format of private email addresses equally when showing commit attribution warning - #13879",
      "[Fixed] Repositories containing untracked submodules no longer display a duplicated first character on Windows - #12314"
    ],
    "2.9.11-beta1": [
      "[Added] Add tooltip to show types of file changes in a commit - #13957. Thanks @uttiya10!",
      "[Fixed] Discarding submodules with spaces in their relative path now correctly updates the submodule instead of moving it to Trash - #14024",
      "[Fixed] Prevent crash report dialog from appearing when launching on macOS Catalina or earlier - #13974",
      "[Fixed] Pre-fill clone path with repository name - #13971",
      "[Fixed] Allow discarding changes in scenarios where they cannot be moved to Trash - #13888",
      "[Fixed] \"Create New Repository\" dialog preserves the path set from \"Add Local Repository\" dialog - #13909",
      "[Fixed] Treat the old and new format of private email addresses equally when showing commit attribution warning - #13879",
      "[Fixed] Repositories containing untracked submodules no longer display a duplicated first character on Windows - #12314"
    ],
    "2.9.10": [
      "[New] Initial support for system notifications when checks fail - #13655",
      "[Fixed] Unicode emoji on Windows are rendered in the correct position - #13958",
      "[Fixed] Fix crash logging under some circumstances - #13962"
    ],
    "2.9.10-beta2": [
      "[Fixed] Unicode emoji on Windows are rendered in the correct position - #13958",
      "[Fixed] Fix crash logging under some circumstances - #13962"
    ],
    "2.9.10-beta1": [
      "[Fixed] \"Create New Repository\" dialog preserves the path set from \"Add Local Repository\" dialog - #13928",
      "[Fixed] User guides now opens the correct page - #13920",
      "[Fixed] Fix duplicated first character on Windows when dealing with submodules or repos-within-repos - #12314",
      "[Fixed] Treat the old and new format of private email address equally when showing commit attribution warning - #13887",
      "[Fixed] Fixes crash on some Windows machines - #13930"
    ],
    "2.9.9": [
      "[Fixed] \"Create New Repository\" dialog preserves the path set from \"Add Local Repository\" dialog - #13928",
      "[Fixed] User guides now opens the correct page - #13920",
      "[Fixed] Fixes crash on some Windows machines - #13930",
      "[Fixed] App no longer crashes intermittently when running remote Git operations - #13916"
    ],
    "2.9.9-beta1": [
      "[Fixed] App no longer crashes intermittently when running remote Git operations - #13916",
      "[Fixed] Unicode emoji on Windows no longer render as monochrome outlines - #13914",
      "[Fixed] App no longer hangs when discarding changes in some scenarios - #13899",
      "[Fixed] App no longer crashes intermittently when rebasing and cherry-picking - #13889",
      "[Fixed] Fix crash when attempting to move the app to the /Applications folder on macOS - #13886",
      "[Fixed] App no longer crashes when checking for updates while the closing the window - #13892",
      "[Fixed] Restore application icon in \"Apps & Features\" on Windows - #13890",
      "[Improved] Relative dates in branch menu and commit history match - #13867"
    ],
    "2.9.8": [
      "[Fixed] Unicode emoji on Windows no longer render as monochrome outlines - #13914",
      "[Fixed] App no longer hangs when discarding changes in some scenarios - #13899",
      "[Fixed] App no longer crashes intermittently when rebasing and cherry-picking - #13889",
      "[Fixed] Fix crash when attempting to move the app to the /Applications folder on macOS - #13886",
      "[Fixed] App no longer crashes when checking for updates while the closing the window - #13892",
      "[Fixed] Restore application icon in \"Apps & Features\" on Windows - #13890",
      "[Improved] Relative dates in branch menu and commit history match - #13867"
    ],
    "2.9.7": [
      "[Added] Support pushing workflow files for GitHub Actions to GitHub Enterprise Server - #13640",
      "[Added] Support CLion as an external editor - #13739. Thanks @Pinzauti!",
      "[Fixed] Don't show web flow committer on GitHub Enterprise Server - #13848",
      "[Fixed] Cherry-pick success message always correctly reflects target branch - #13849",
      "[Fixed] Fix error managing remotes under some circumstances - #13837",
      "[Fixed] Add \"Copy Relative File Path\" option to changed files' context menu - #12589. Thanks @uttiya10!",
      "[Fixed] Fix CLI tool on macOS Monterey - #13764. Thanks @spotlightishere!",
      "[Fixed] Fix close button in full screen mode on macOS - #12838",
      "[Fixed] Commit message dialog background styles match dialog - #13606",
      "[Fixed] Ensure job steps on pull request check run list are always present - #13531",
      "[Improved] Changes within lines are presented the same way in side-by-side and unified diffs - #13838",
      "[Improved] Select integration tab automatically when changing default editor  - #13856. Thanks @uttiya10!",
      "[Improved] The check runs list for pull requests with multiple branches displays all actions workflow steps and headers - #13868",
      "[Improved] Check run group headers and checks stay in view while scrolling the sub checks or job steps. - #13532",
      "[Improved] Take aliases into account when sorting repositories - #13429",
      "[Improved] Support avatars on GitHub Enterprise Server - #13719",
      "[Improved] Fetch before trying to follow a URL link to a specific branch - #13641. Thanks @Bestra!",
      "[Improved] Add \"View on GitHub\" context menu option to repository list items - #13227. Thanks @lhvy!",
      "[Improved] Signal when a commit summary is getting long - #2055. Thanks @Twixes!",
      "[Improved] Remove unnecessary punctuation in appearance settings - #13715. Thanks @Pinzauti!"
    ],
    "2.9.7-beta3": [
      "[Fixed] Don't show web flow committer on GitHub Enterprise Server - #13848",
      "[Fixed] Cherry-pick success message always correctly reflects target branch - #13849",
      "[Fixed] Fix error managing remotes under some circumstances - #13837",
      "[Fixed] Add \"Copy Relative File Path\" option to changed files' context menu - #12589. Thanks @uttiya10!",
      "[Improved] Changes within lines are presented the same way in side-by-side and unified modes - #13838",
      "[Improved] Select integration tab automatically when changing default editor  - #13856. Thanks @uttiya10!",
      "[Improved] The check runs list for pull requests with multiple branches displays all actions workflow steps and headers - #13868"
    ],
    "2.9.7-beta2": [
      "[New] Initial support for system notifications when checks fail in Windows - #13655",
      "[Fixed] Fix CLI tool on macOS Monterey - #13764. Thanks @spotlightishere!",
      "[Improved] Upgrade to Electron v16.0.8 - #13814"
    ],
    "2.9.7-beta1": [
      "[New] Initial support for system notifications when checks fail in macOS - #13655",
      "[Added] Support pushing workflow files for GitHub Actions to GitHub Enterprise Server - #13640",
      "[Added] Support CLion as an external editor - #13739. Thanks @Pinzauti!",
      "[Fixed] Fix close button in full screen mode on macOS - #12838",
      "[Fixed] Commit message dialog background styles match dialog - #13606",
      "[Fixed] Ensure job steps on pull request check run list are always present - #13531",
      "[Improved] Take alias into account when sorting repositories - #13429",
      "[Improved] Upgrade to Electron v14.2.3 - #13689",
      "[Improved] Support avatars on GitHub Enterprise Server - #13719",
      "[Improved] Fetch before trying to follow a URL link to a specific branch - #13641. Thanks @Bestra!",
      "[Improved] Add \"View on GitHub\" context menu option to repository list items - #13227. Thanks @lhvy!",
      "[Improved] Signal when a commit summary is getting long - #2055. Thanks @Twixes!",
      "[Improved] Check run group headers and checks stay in view while scrolling the sub checks or job steps. - #13532",
      "[Improved] Remove unnecessary punctuation in appearance settings- #13715. Thanks @Pinzauti!"
    ],
    "2.9.6": [
      "[Added] View and re-run the check runs for the checked out pull request.",
      "[Fixed] Tooltip improvements and polish - #13452 #13449",
      "[Fixed] Stashing dialog no longer hangs when initiating cherry-pick in some circumstances - #13419",
      "[Fixed] Rebase no longer hangs after conflicts resolved when initiated through pull conflict error - #13204"
    ],
    "2.9.6-beta3": [
      "[Fixed] Tooltip improvements and polish - #13452 #13449",
      "[Improved] Add dynamic constraints for resizable components - #2745",
      "[Improved] Remove re-run button for repositories that cannot re-run checks. - #13460"
    ],
    "2.9.6-beta2": [
      "[Fixed] Stashing dialog no longer hangs when intiating cherry-pick - #13419",
      "[Fixed] Rebase no longer hangs after conflicts resolved when intiated through pull conflict error - #13204",
      "[Fixed] Discarding files and repositories successfully moves items to trash - #13433",
      "[Improved] Added check runs overall completeness indicator in check run popover header - #13423"
    ],
    "2.9.6-beta1": [
      "[Improved] Upgrade to Electron 13.6.2 - #12978",
      "[Improved] Allow amending pushed commits - #13384"
    ],
    "2.9.5": [
      "[Added] Add custom tooltips for quicker and more helpful information - #6384",
      "[Added] Support PyCharm as an external editor - #13270. Thanks @stevetaggart!",
      "[Fixed] Prevent inactive selected state from disappearing on lists - #13115",
      "[Fixed] Fix click area to select hunk on both sides of diff - #13325. Thanks @jwbth!",
      "[Fixed] Replace dialog animations with fade when user prefers reduced motion - #12976 #2768",
      "[Improved] Warn users when files contain bidirectional Unicode text - #13343",
      "[Improved] Change wording for default branch name option - #13223. Thanks @Rexogamer!"
    ],
    "2.9.5-beta4": [
      "[Fixed] Enable scroll in unified diff - #13393",
      "[Improved] Adds a re-run dialog to inform user which check runs will be re-run - #13369"
    ],
    "2.9.5-beta3": [
      "[Improved] Warn users when files contain bidirectional Unicode text - #13343",
      "[Improved] Group CI check runs by runner app and event - #13348, #13349, #13344"
    ],
    "2.9.5-beta2": [
      "[Added] View the check runs for the checked out pull request.",
      "[Fixed] Fix click area to select hunk on both sides of diff - #13325. Thanks @jwbth!"
    ],
    "2.9.5-beta1": [
      "[Added] Support PyCharm as an external editor - #13270. Thanks @stevetaggart!",
      "[Added] Add custom tooltips for quicker and more helpful information - #6384",
      "[Fixed] Replace dialog animations with fade when user prefers reduced motion - #12976 #2768",
      "[Fixed] Prevent inactive selected state from disappearing on lists - #13115",
      "[Improved] Change wording for default branch name option - #13223. Thanks @Rexogamer!"
    ],
    "2.9.4": [
      "[Added] Add syntax mapping for HAML - #13009. Thanks @alexanderadam!",
      "[Added] Add support for WezTerm on macOS - #12957. Thanks @theodore-s-beers!",
      "[Added] Add a menu item to view a committed file change on GitHub - #12492. Thanks @haykam821!",
      "[Fixed] Diffs are scrolled to the top when switching between files - #12980",
      "[Fixed] Fix SSH prompt for unknown hosts in some scenarios - #13050",
      "[Fixed] Apply syntax highlighting when viewing a small change for the first time - #13004",
      "[Fixed] Wrap long email addresses in the misattributed commit warning popover - #13044",
      "[Fixed] Refresh diffs when application receives focus - #12962",
      "[Fixed] Only consider tokens invalid when 401 error comes from GitHub Enterprise - #12943",
      "[Fixed] Show \"add repo\" dialog when opening repo from CLI - #12935",
      "[Fixed] Continue merge flow after merge conflicts are resolved with external conflict tool - #12881",
      "[Fixed] Prevent crash on successful merge after conflicts resolved - #12888",
      "[Fixed] Use same width for hunk expansion handles as we do for line numbers - #12887",
      "[Fixed] Use the correct icon for diff expansion - #12882",
      "[Improved] Add offending file name to the file exceeds size limit error - #10242. Thanks @ADustyOldMuffin!",
      "[Improved] Show a message explaining why line selection is disabled when hiding whitespace - #12979",
      "[Improved] Upgrade embedded Git to v2.32.0 on macOS, and to v2.32.0.windows.2 on Windows - #13000",
      "[Improved] Remove gaps in the commit message container revealing a different background - #12900. Thanks @haykam821!",
      "[Improved] Add clearer verbiage in the \"remove repository\" dialog - #12497. Thanks @fonsp!",
      "[Improved] Update grammar for \"repo deletion\" and \"couldn't find pull request\" error messages - #12902. Thanks @patrykmichalik!",
      "[Improved] Show confirmation dialog for SSH host key verification - #12894. Thanks @thsmdt!"
    ],
    "2.9.4-beta4": [
      "[Added] Add syntax mapping for HAML - #13009. Thanks @alexanderadam!",
      "[Fixed] Diffs are scrolled to the top when switching between files - #12980",
      "[Fixed] Fix SSH prompt for unknown hosts in some scenarios - #13050",
      "[Fixed] Apply syntax highlighting when viewing a small change for the first time - #13004",
      "[Fixed] Wrap long email addresses in the misattributed commit warning popover - #13044",
      "[Improved] Add offending file name to the file exceeds size limit error - #10242. Thanks @ADustyOldMuffin!",
      "[Improved] Show a message explaining why line selection is disabled when hiding whitespace - #12979",
      "[Improved] Show previous similar tags in the tag creation dialog - #12509. Thanks @mahezsh!"
    ],
    "2.9.4-beta3": [
      "[Fixed] Refresh diffs when application receives focus - #12962",
      "[Fixed] Tokens are not considered invalid when accessing GitHub Enterprise from outside of the company's VPN - #12943",
      "[Improved] Upgrade embedded Git to v2.32.0 on macOS, and to v2.32.0.windows.2 on Windows - #13000"
    ],
    "2.9.4-beta2": [
      "[Added] Add support for WezTerm on macOS - #12957. Thanks @theodore-s-beers!",
      "[Fixed] Remove high-contrast specific hover effects from light and dark theme - #12952",
      "[Fixed] Show \"add repo\" dialog when opening repo from CLI - #12935",
      "[Fixed] Continue merge flow after merge conflicts are resolved with exterior conflict tool - #12881",
      "[Fixed] Remove glitches when diffs are shown for the first time - #12903",
      "[Improved] Remove gaps in the commit message container revealing a different background - #12900. Thanks @haykam821!",
      "[Improved] Add clearer verbiage in the \"remove repository\" dialog - #12497. Thanks @fonsp!",
      "[Improved] Update grammar for \"repo deletion\" and \"couldn't find pull request\" error messages - #12902. Thanks @patrykmichalik!",
      "[Improved] Show confirmation dialog for SSH host key verification - #12894. Thanks @thsmdt!"
    ],
    "2.9.4-beta1": [
      "[Added] Add a menu item to view a committed file change on GitHub - #12492. Thanks @haykam821!",
      "[Added] Customizable high contrast theme - #12833",
      "[Fixed] App no longer crashes on successful merge after conflicts resolved - #12888",
      "[Fixed] Use same width for hunk expansion handles as we do for line numbers - #12887",
      "[Fixed] Use the correct icon for diff expansion - #12882"
    ],
    "2.9.3": [
      "[Fixed] Fix Notepad++ and RStudio integration on Windows - #12841",
      "[Fixed] Add minor version support for JetBrains IDEs on Windows - #12847. Thanks @tsvetilian-ty!"
    ],
    "2.9.3-beta2": [
      "[Fixed] Fix Notepad++ and RStudio integration on Windows - #12841",
      "[Fixed] Add minor version support for JetBrains IDEs on Windows - #12847. Thanks @tsvetilian-ty!"
    ],
    "2.9.3-beta1": [
      "[Added] Add syntax highlighting for dart - #12827. Thanks @say25!",
      "[Fixed] Fix scrolling performance issue for large diffs."
    ],
    "2.9.2": ["[Fixed] Fix scrolling performance issue for large diffs."],
    "2.9.1": [
      "[Added] Add Fluent Terminal shell support - #12305. Thanks @Idered!",
      "[Added] Add support for IntelliJ CE for macOS - #12748. Thanks @T41US!",
      "[Added] Show number of lines changed in a commit - #11656",
      "[Fixed] Enable 'Open in External Editor' for bat/cmd/sh/exe files - #6361. Thanks @AndreiMaga!",
      "[Fixed] Green circle in progress dialog remains round when commits have long descriptions - #12594. Thanks @litetex!",
      "[Fixed] History tab shows all commits as the user scrolls down - #12506 #3704",
      "[Fixed] Remove border of Repository and Branch foldouts in dark theme - #12478. Thanks @meJevin!",
      "[Fixed] Render links in commit messages when they are at the beginning of a line - #12105. Thanks @tsvetilian-ty!",
      "[Fixed] Show co-authors from undone commits - #12537",
      "[Fixed] Show SSH prompts (key passphrase, adding host, etc.) to users via dialog - #3457 #8761",
      "[Improved] Add support for more versions of JetBrains IDEs on Windows - #12778",
      "[Improved] Change the diff gutter width based on number of lines in diff - #2102. Thanks @ADustyOldMuffin!",
      "[Improved] Check invalidated tokens and prompt the user to sign in again - #12554",
      "[Improved] Double-click an option when switching branches to confirm how changed files are handled - #12522. Thanks @j-f1!",
      "[Improved] Improve auth error and prompt to suggest the user use a PAT instead of password - #12323",
      "[Improved] Increase visibility of misattributed commit warning in dark mode - #12210",
      "[Improved] Reduce time needed to make a commit - #12529",
      "[Improved] Use \"Recycle Bin\" name only on Windows - #12544. Thanks @shiftkey!",
      "[Improved] Windows users can use the system OpenSSH for their Git repositories - #5641"
    ],
    "2.9.1-beta7": [
      "[Fixed] Wrong SSH key passphrases are not stored after multiple failed attempts and then one successful - #12804"
    ],
    "2.9.1-beta6": [
      "[Fixed] Wrong SSH key passphrases are not stored - #12800",
      "[Fixed] Show SSH prompts (key passphrase, adding host, etc.) to macOS users via dialog - #12782"
    ],
    "2.9.1-beta5": [
      "[Fixed] Fixed authentication errors in some Git operations - #12796"
    ],
    "2.9.1-beta4": [
      "[Fixed] Show SSH prompts (key passphrase, adding host, etc.) to Windows users via dialog - #3457 #8761"
    ],
    "2.9.1-beta3": [
      "[Added] Add support for IntelliJ CE for macOS - #12748. Thanks @T41US!",
      "[Fixed] Render links in commit messages when they are at the beginning of a line - #12105. Thanks @tsvetilian-ty!",
      "[Improved] Added support for more versions of JetBrains IDEs on Windows - #12778",
      "[Improved] Windows users can use the system OpenSSH for their Git repositories - #5641"
    ],
    "2.9.1-beta2": [
      "[Added] Show number of lines changed in a commit - #11656",
      "[Improved] Increase visibility of misattributed commit warning in dark mode - #12210",
      "[Improved] Check invalidated tokens and prompt the user to sign in again - #12554",
      "[Improved] Improve auth error and prompt to suggest the user use a PAT instead of password - #12323"
    ],
    "2.9.1-beta1": [
      "[Added] Add Fluent Terminal shell support - #12305. Thanks @Idered!",
      "[Fixed] History tab shows all commits as the user scrolls down - #12506 #3704",
      "[Fixed] Show co-authors from undone commits - #12537",
      "[Fixed] Change the diff gutter width based on number of lines in diff - #2102. Thanks @ADustyOldMuffin!",
      "[Fixed] Enable 'Open in External Editor' for bat/cmd/sh/exe files - #6361. Thanks @AndreiMaga!",
      "[Fixed] Green circle in progress dialog remains round when commits have long descriptions - #12594. Thanks @litetex!",
      "[Fixed] Removed border of Repository and Branch foldouts in dark theme - #12478. Thanks @meJevin!",
      "[Improved] Double-click an option when switching branches to quickly confirm how you want changed files to be handled - #12522. Thanks @j-f1!",
      "[Improved] Use \"Recycle Bin\" name only on Windows - #12544. Thanks @shiftkey!",
      "[Improved] Reduced time needed to make a commit - #12529"
    ],
    "2.9.0": [
      "[New] Reorder commits with drag and drop in your commit history - #2507",
      "[New] Create a branch from any commit in your history - #3474",
      "[New] Amend the most recent commit on your branch - #1644",
      "[New] Squash commits in the history tab with drag and drop and a context menu - #2507",
      "[New] Squash and merge option available when merging branches - #2507",
      "[Added] Add support for Sublime Text 4 on Windows - #12124",
      "[Improved] Show warning before undoing commit if it potentially conflicts with changes in working directory - #4596 #9286 #5874 #6043",
      "[Fixed] Remove extra space in drag & drop tooltips - #12327"
    ],
    "2.8.4-beta5": [
      "[Improved] Scroll history to top after creating a branch from a commit - #12432"
    ],
    "2.8.4-beta4": [
      "[Added] Add support for Sublime Text 4 on Windows - #12124",
      "[Fixed] Fix rebase after a successful merge - #12429",
      "[Fixed] Only attempt to reorder commits when it's necessary - #12422"
    ],
    "2.8.4-beta3": [
      "[Fixed] Update from default branch now merges as expected - #12412",
      "[Improved] Create intros for the new drag and drop features :tada: - #12419",
      "[Improved] Squash merge and rebase options are available in comparison view - #12416",
      "[Removed] Remove cherry-picking drag prompt - #12410",
      "[Removed] Remove reset to a commit"
    ],
    "2.8.4-beta2": [
      "[New] Reorder commits with drag and drop in the history tab - #2507",
      "[New] Reset your branch to a previous commit up to the most recent pushed commit in your history - #12393",
      "[New] Amend the most recent commit on your branch - #1644",
      "[Add] Allow rebase, squashing, or merging when choosing how to update your current branch - #12396, #12382, 12362",
      "[Add] Add \"Undo Commit\" action to the context menu - #12344",
      "[Fixed] Show warning before undoing commit if it potentially conflicts with changes in working directory - #4596 #9286 #5874 #6043",
      "[Fixed] Fix coauthor styling in commit message dialog for squashing - #12356",
      "[Fixed] Selecting a coauthor and committing adds coauthor trailer - #12355",
      "[Fixed] Lists of commits, repositories or changes don't disappear after switching between apps",
      "[Improved] Add force-push warning to squash and reorder operations - #12403"
    ],
    "2.8.4-beta1": [
      "[New] Squash commits in the history tab - #2507",
      "[Fixed] Remove extra space in drag & drop tooltips - #12327",
      "[Removed] Remove taskbar progress indicator - #9489"
    ],
    "2.8.3": [
      "[Fixed] Renamed repositories no longer clash with new repositories of the same name - #3855",
      "[Fixed] Expanding files no longer shows duplicated lines - #12237",
      "[Fixed] Long emails are truncated in the Git config - #12159",
      "[Improved] Allow copying branch and repository names to clipboard - #12141. Thanks @tsvetilian-ty!",
      "[Improved] Allow creating a new branch from filtering by just hitting Enter - #12154. Thanks @tsvetilian-ty!"
    ],
    "2.8.3-beta1": [
      "[New] Create a branch from any commit in your history - #3474",
      "[Added] Add VS Code, VS Code Insiders and VSCodium to supported Windows ARM64 editors - #12174. Thanks @dennisameling!",
      "[Fixed] Long emails are truncated in the Git config - #12159",
      "[Fixed] Expanding files no longer shows duplicated lines - #12237",
      "[Improved] Upgrade to Electron 11.3.0 - #12279",
      "[Improved] Allow copying branch and repository names to clipboard - #12141. Thanks @tsvetilian-ty!",
      "[Improved] Allow creating a new branch from filtering by just hitting Enter - #12154. Thanks @tsvetilian-ty!"
    ],
    "2.8.2": [
      "[New] Add support for macOS on Apple silicon devices - #9691. Thanks @dennisameling!",
      "[Added] Thank external contributors for their work - #12137",
      "[Fixed] Disable partial change selection in split view while whitespace changes are hidden - #12129"
    ],
    "2.8.2-beta3": [],
    "2.8.2-beta2": [
      "[Fixed] Lists of commits, repositories or changes don't disappear after switching between apps",
      "[Improved] Thank you note language improved and retrieves all past release notes to retroactively thank all contributors"
    ],
    "2.8.2-beta1": [
      "[Added] Thank external contributors for their work - #12137",
      "[Fixed] Disable partial change selection in split view while whitespace changes are hidden - #12129",
      "[Improved] Show the build architecture in the About dialog - #12140",
      "[Improved] Upgrade to Electron 11.4.4 - #12139"
    ],
    "2.8.1": [
      "[Fixed] Disable partial change selection in split view while whitespace changes are hidden - #12129"
    ],
    "2.8.1-beta2": [
      "[Improved] Add complete support for macOS on Apple silicon devices - #12091",
      "[Improved] From now on, macOS x64 builds running on Apple silicon devices will auto update to arm64 builds"
    ],
    "2.8.1-beta1": [
      "[New] Preliminary support for macOS on Apple silicon devices - #9691. Thanks @dennisameling!"
    ],
    "2.8.0": [
      "[New] Expand diffs to view more context around your changes - #7014",
      "[New] Create aliases for repositories you want to be displayed differently in the repository list - #7856",
      "[Added] Hide whitespace in diffs on Changes tab - #6818. Thanks @say25!",
      "[Fixed] Show correct state of remote branch when deleting local branches - #11923",
      "[Fixed] Display the full branch name in a tooltip when hovering over a branch in the branches list - #12008",
      "[Improved] Display full progress description when cloning a repository - #11375. Thanks @maifeeulasad!",
      "[Improved] Cherry-pick multiple non-sequential commits - #12030",
      "[Improved] Create a branch during cherry-picking via drag and drop - #12001",
      "[Improved] Show an alert when the app fails to move itself to the Applications folder on macOS - #11958",
      "[Improved] Use a save dialog when choosing where to clone a repo - #11949. Thanks @j-f1!"
    ],
    "2.7.3-beta4": [
      "[Fixed] On hover, show the full branch name in tooltip - #12008",
      "[Improved] During cloning progress and on hover, show full progress description - #11375. Thanks @maifeeulasad!",
      "[Improved] Cherry-pick multiple non sequential commits - #12030"
    ],
    "2.7.3-beta3": [
      "[New] Create aliases for repositories you want to be displayed differently in the repository list - #7856",
      "[Improved] Create a branch during cherry-picking via drag and drop - #12001"
    ],
    "2.7.3-beta2": [
      "[Fixed] Disable diff expansion for big files - #11988",
      "[Fixed] Expanding diffs now works as expected in unified view - #11972",
      "[Improved] Show an alert when the app fails to move itself to the Applications folder on macOS - #11958",
      "[Improved] Use a save dialog when choosing where to clone a repo - #11949. Thanks @j-f1!"
    ],
    "2.7.3-beta1": [
      "[New] Expand diffs to get more context about your changes - #11965",
      "[New] Preliminary support for Windows ARM64 - #9034. Thanks @dennisameling!",
      "[Added] Hide Whitespace in diffs on both Changes and History tabs - #6818. Thanks @say25!",
      "[Fixed] Show correct state of remote branch when deleting local branches - #11923"
    ],
    "2.7.2": [
      "[Added] Create branch during cherry-picking via the context menu - #11903",
      "[Added] Suggest macOS users move the app to `/Applications` to prevent issues - #11846",
      "[Fixed] Undo cherry-picking onto a remote branch now works as expected - #11921",
      "[Fixed] Dragging commits onto current branch no longer results in a broken state - #11915",
      "[Fixed] Get correct commit summary info in rebase - #11853",
      "[Improved] Cancel drag operation with escape key - #11925",
      "[Improved] Cherry-pick commits onto a pull request with drag and drop - #11922",
      "[Improved] Option to change the spellcheck language to English for Windows users whose system language is not English - #11589",
      "[Improved] Update how privacy and usage stats info is communicated - #11845",
      "[Improved] Remote Git operations are faster and less prone to errors on Windows - #11510"
    ],
    "2.7.2-beta2": [
      "[Fixed] Undo cherry-picking onto a remote branch now works as expected - #11921",
      "[Improved] Cancel drag operation with escape key - #11925",
      "[Improved] Cherry-pick commits onto a pull request with drag and drop - #11922",
      "[Improved] Option to change the spellcheck language to English for Windows users whose system language is not English - #11589"
    ],
    "2.7.2-beta1": [
      "[Improved] Update how privacy and usage stats info are provided to the user - #11845",
      "[Added] Create branch during cherry-picking via the context menu - #11903",
      "[Added] Suggest macOS users to move the app to `/Applications` to prevent issues - #11846",
      "[Fixed] Dragging commits onto current branch no longer results in a broken state - #11915",
      "[Fixed] Fix bug getting commit summary info in rebase - #11853"
    ],
    "2.7.1": [
      "[New] Cherry-picking is available! Copy commits from one branch to another using drag and drop or from a context menu - #1685"
    ],
    "2.7.0": [
      "[Added] Add support for RStudio Editor - #11690 #11386. Thanks @geophilusd!",
      "[Improved] Use system theme as default - #9959. Thanks @say25!"
    ],
    "2.7.0-beta6": [
      "[Added] Add ability to cherry-pick merge commits - #11877",
      "[Fixed] User can no longer get into a bad persistent cherry-picking drag state - #11875"
    ],
    "2.7.0-beta5": [
      "[Improved] Add ability for users to navigate branch menu tabs during cherry-pick - #11834",
      "[Improved] Add ability for scroll during a drag based on mouse position when over a scrollable element - #11849",
      "[Improved] Use conflict dialog to handle conflict for non-existent files during cherry-pick - #11866",
      "[Fixed] Theme settings correctly persist user selection - #11814. Thanks @say25!"
    ],
    "2.7.0-beta4": [
      "[Improved] Add support for RStudio for Windows - #11386",
      "[Improved] Give user more time to undo in the cherry-pick success banner - #11822",
      "[Improved] Improved cherry-picking drop target discoverability - #11827",
      "[Improved] Use Git language to describe cherry-pick - #11835",
      "[Fixed] After cherry-picking complete, show latest cherry-picked commit as selected in history - #11833",
      "[Fixed] Preserve and convert legacy theme setting - #11814. Thanks @say25!"
    ],
    "2.7.0-beta3": [
      "[Improved] Add support for RStudio Editor on MacOS - #11690. Thanks @geophilusd!",
      "[Improved] Use system theme as default - #9959. Thanks @say25!",
      "[Improved] Improve UX of cherry picking multiple commits with drag and drop - #11800"
    ],
    "2.7.0-beta2": [
      "[Fixed] Remote Git operations failed in some circumstances - #11696 #11701"
    ],
    "2.7.0-beta1": [
      "[New] Cherry picking! Copy commits from one branch to another - #1685"
    ],
    "2.6.7-beta1": [
      "[Improved] Upgrade embedded Git to v2.29.3 on macOS, and to v2.29.2.windows.4 on Windows - #11755"
    ],
    "2.6.6": [
      "[Fixed] Commit attribution warning is not shown for emails with different capitalization - #11711",
      "[Improved] Upgrade embedded Git to v2.29.3 on macOS, and to v2.29.2.windows.4 on Windows - #11755"
    ],
    "2.6.6-beta1": [
      "[Added] Add .avif image support - #11625. Thanks @brendonbarreto!",
      "[Fixed] Performing remote Git operations in rare cases displays an error message instead of crashing the app - #11694",
      "[Improved] Clicking on \"Add Co-Author\" moves the focus to the co-authors text field - #11621"
    ],
    "2.6.5": ["[Fixed] Performing remote Git operations could crash the app"],
    "2.6.4": [
      "[Added] Allow users to rename and delete branches via a new context menu on branches in the branches list - #5803 #10432",
      "[Fixed] Allow users to modify git config on a per repository basis - #9449. Thanks @say25!",
      "[Fixed] The app is not maximized on macOS every time the user clicks on the app's icon in the dock - #11590",
      "[Fixed] Always respect the default branch name chosen by the user - #11447",
      "[Fixed] Notepad++ does not close when GitHub Desktop closes - #11518",
      "[Improved] Update app icon for Windows - #11541",
      "[Improved] Suggest emails from GitHub accounts and warn about misattributed commits in the commit message area - #11591",
      "[Improved] Suggest emails from GitHub accounts and warn about misattributed commits in onboarding and preferences - #11561 #11566",
      "[Improved] Remote Git operations are faster and less prone to errors on Windows - #11510",
      "[Improved] Automatic branch fast-forwarding is now faster - #11463"
    ],
    "2.6.4-beta2": [
      "[Fixed] Allow users to modify git config on a per repository basis - #9449. Thanks @say25!",
      "[Fixed] The app is not maximized on macOS every time the user clicks on the app's icon in the Dock - #11590",
      "[Improved] Suggest emails from GitHub accounts and warn about misattributed commits in the commit message area - #11591",
      "[Improved] Remote Git operations are now faster and less prone to errors on Windows - #11510"
    ],
    "2.6.4-beta1": [
      "[Added] Add branch context menu with rename and delete to branch dropdown list - #5803 #10432",
      "[Fixed] Always respect the default branch name chosen by the user - #11447",
      "[Fixed] Notepad++ is not closed anymore when GitHub Desktop closes - #11518",
      "[Improved] Suggest emails from GitHub accounts and warn about misattributed commits in onboarding and Preferences - #11561 #11566",
      "[Improved] Update app icon for Windows - #11541",
      "[Improved] Automatic branch fast-forwarding is now faster - #11463"
    ],
    "2.6.3": [
      "[Improved] Upgrade embedded Git to v2.29.2 - #11369",
      "[Improved] Enable spellcheck on commit summary and description - #1597",
      "[Improved] Update app icon for macOS - #10855",
      "[Fixed] Remote Git operations (like cloning a repo) won't fail on old macOS versions - #11516",
      "[Fixed] Fast-forward all possible branches except the current branch when fetching - #11387"
    ],
    "2.6.3-beta3": [
      "[Fixed] Remote git operations (like cloning a repo) won't fail on old macOS versions - #11516",
      "[Fixed] Updated about modal dialog on macOS to match the new Big Sur icon - #11511"
    ],
    "2.6.3-beta2": ["[Improved] Update app icon for macOS Big Sur - #10855"],
    "2.6.3-beta1": [
      "[Fixed] Fast-forward all possible branches except the current branch when fetching - #11387",
      "[Improved] Enable spellcheck on commit summary and description - #1597",
      "[Improved] Upgrade embedded Git to v2.29.2 - #11369"
    ],
    "2.6.2": [
      "[Improved] Upgrade embedded Git LFS to 2.13.2 - #11394",
      "[Fixed] Pull requests no longer fail to update until the user switches repositories - #11241",
      "[Fixed] Fork behavior changes are now reflected in the app immediately - #11327",
      "[Fixed] Checking out a pull request from a fork for the first time now correctly identifies the remote branch to create the branch from - #11267",
      "[Fixed] Don't offer to stash changes when clicking on the currently checked out branch in the branch list - #11235",
      "[Fixed] Forked repository remotes are no longer removed when there are local branches tracking them - #11266",
      "[Fixed] Avoid bright flash for users of the dark theme when launching the app maximized - #5631. Thanks @AndreiMaga!",
      "[Fixed] VSCodium is now detected as an editor on Windows - #11252. Thanks @KallePM!"
    ],
    "2.6.2-beta4": [
      "[Improved] Show full output of Git hooks on errors - #6403",
      "[Improved] Keep focus in dropdown when pressing tab multiple times - #11278",
      "[Improved] Upgrade embedded Git LFS to 2.13.2 - #11394",
      "[Improved] Add detection of Sublime Text 4 and 2 as editor on macOS. - #11263. Thanks @yurikoles!",
      "[Fixed] Fork behavior changes are now reflected in the app immediately - #11327",
      "[Fixed] Commit message remains in text box until user chooses to commit - #7251"
    ],
    "2.6.2-beta3": ["[Removed] Release removed in favor of 2.6.2-beta4"],
    "2.6.2-beta2": [
      "[Fixed] Forked repository remotes are no longer removed when there's local branches tracking them - #11266",
      "[Fixed] Avoid bright flash for users of the dark theme when launching the app maximized - #5631. Thanks @AndreiMaga!",
      "[Fixed] Checking out a pull request from a fork for the first time now correctly identifies the remote branch to create the branch from - #11267",
      "[Fixed] VSCodium is now detected as an editor on Windows - #11252. Thanks @KallePM!"
    ],
    "2.6.2-beta1": [
      "[Fixed] Addressed an issue where pull requests could fail to update until the user switched repositories - #11241",
      "[Fixed] Don't offer to stash or move changes when clicking on the currently checked out branch in the branch list - #11235",
      "[Fixed] Checking out a pull request from a fork repeatedly now detects that there's already a branch that can be reused - #11238"
    ],
    "2.6.1": [
      "[Improved] Clearer menu label for reverting commits - #10515. Thanks @halitogunc!",
      "[Fixed] Refresh branches after creating a new branch - #11125",
      "[Fixed] Correct image diff swipe mode layout - #11120",
      "[Fixed] Very large text diffs could cause the app to crash when viewed in split diff mode - #11064",
      "[Fixed] Let the user know when a checkout fails due to use of assume-unchanged or skip-worktree - #9297",
      "[Fixed] Always show confirmation prompt before overwriting existing stash entry - #10956",
      "[Fixed] The fullscreen keyboard shortcut on macOS now works when using split diff mode - #11069"
    ],
    "2.6.1-beta3": [
      "[Fixed] Desktop would fail to launch for some users due to objects in the database using an old format - #11176",
      "[Fixed] Desktop would fail to launch for a small percentage of users that had several non-GitHub repositories in the app - #11192"
    ],
    "2.6.1-beta2": [
      "[Improved] Clearer menu label for reverting commits - #10515. Thanks @halitogunc!",
      "[Fixed] Refresh branches after creating a new branch - #11125",
      "[Fixed] Correct image diff swipe mode layout - #11120"
    ],
    "2.6.1-beta1": [
      "[Fixed] Very large text diffs could cause the app to crash when viewed in split diff mode - #11064",
      "[Fixed] Refactor checkout branch and stash logic - #9297 #10956 #8099 #7617",
      "[Fixed] Let the user know when a checkout fails due to use of assume-unchanged or skip-worktree - #9297",
      "[Fixed] Always show confirmation prompt before overwriting existing stash entry - #10956",
      "[Fixed] The fullscreen keyboard shortcut on macOS now works when using split diff mode - #11069"
    ],
    "2.6.0": [
      "[New] Split diffs! Toggle between viewing diffs in split or unified mode - #10617",
      "[Added] Use Page down, Page up, Home, and End keys to navigate and select items in lists - #10837",
      "[Added] Add `toml` syntax highlight - #10763. Thanks @samundra!",
      "[Added] Add support for Nova as external editor on macOS - #10645. Thanks @greystate!",
      "[Fixed] Restore Windows menu keyboard accessibility - #11007",
      "[Fixed] Actions in context menu of a non-selected file act on the chosen one instead of the previous one - #10743",
      "[Fixed] Correct title bar height on macOS Big Sur - #10980",
      "[Fixed] Fix broken issues links in release notes - #10977",
      "[Fixed] Fix overflow issues with long branch names - #5970. Thanks @juliarvalenti!",
      "[Fixed] Images fit correctly in the diff view when their sizes have changed - #2480 #9717",
      "[Fixed] Repository indicator refresh can no longer be manually triggered when disabled - #10905",
      "[Fixed] Resolving a conflicted file added in both the source and target branch no longer results in merge conflict markers appearing in the merge commit - #10820",
      "[Fixed] Small partial commit of very large text files no longer intermittently fails due to unexpected diff results - #10640",
      "[Fixed] Long commit message are scrollable again - #10815",
      "[Removed] Sign in to GitHub.com with username/password is no longer supported to improve account security"
    ],
    "2.6.0-beta1": [
      "[Fixed] Proper title bar height on macOS Big Sur - #10980",
      "[Fixed] Restore Windows menu keyboard accessibility - #11007",
      "[Fixed] Fix broken issues links in release notes - #10977",
      "[Fixed] Fixes overflow issues with long branch names - #5970. Thanks @juliarvalenti!",
      "[Removed] Sign in to GitHub.com with username/password is no longer supported"
    ],
    "2.5.8-beta1": ["[Improved] Upgrade embedded Git LFS - #10973"],
    "2.5.7": ["[Improved] Upgrade embedded Git LFS - #10973"],
    "2.5.7-beta2": [
      "[New] Search text within split diffs - #10755",
      "[Improved] Use Page down, Page up, Home, and End keys to navigate and select items in lists - #10837",
      "[Fixed] Comparison of different size image changes no longer overflow the bounds of the diff view - #2480 #9717",
      "[Fixed] Repository indicator refresh can no longer be manually triggered when disabled - #10905",
      "[Fixed] Choosing to resolve a conflicted file added in both the source and target branch no longer results in merge conflict markers appearing in the merge commit - #10820",
      "[Fixed] Small partial commit of very large text files no longer runs the risk of failing due to unexpected diff results - #10640",
      "[Fixed] Long commit message are scrollable once again - #10815"
    ],
    "2.5.7-beta1": [
      "[New] Split diffs! Toggle between viewing diffs in split or unified mode - #10617",
      "[Fixed] Actions in the context menu of a non-selected file in history no longer acts on the previously selected item - #10743",
      "[Added] Add `toml` syntax highlight - #10763. Thanks @samundra!",
      "[Added] Add support for Nova as external editor on macOS - #10645. Thanks @greystate!"
    ],
    "2.5.6": [
      "[New] Newly created repositories use 'main' as the default branch name - #10527",
      "[New] Users can configure the default branch name in Preferences/Options - #10527",
      "[New] Show status of GitHub Action runs for pull requests - #9819. Thanks @Raul6469!",
      "[New] Differentiate between draft and regular Pull Requests - #7170",
      "[Added] Periodic background fetch and status updates can now be disabled in the Advanced section of Preferences/Options - #10593",
      "[Added] Syntax highlighting for ASP.Net and unified diff / patch - #10410. Thanks @say25!",
      "[Improved] Allow renaming the default branch - #10415",
      "[Improved] Show which files are blocking a merge-like operation - #10441",
      "[Improved] Updated icons and border radiuses to align with GitHub.com - #10396, #10224",
      "[Improved] Show loading indicator when committing a merge - #10458",
      "[Improved] Show confirmation that branch is already up to date when merging from default branch - #9095",
      "[Improved] Enter key now initiates action in rebase and merge dialogs - #10511",
      "[Improved] After failing to move a repository to Trash, show error and keep the repository listed in Desktop - #8333",
      "[Improved] Email address validation in welcome flow and preferences dialog - #10214. Thanks @Pragya007!",
      "[Improved] Show helpful error when attempting to clone non-existent or inaccessible GitHub repositories - #5661. Thanks @kanishk98!",
      "[Fixed] Don't update submodules when discarding files - #10469",
      "[Fixed] Full screen notification is removed after a few seconds when starting the app in full screen",
      "[Fixed] Update rebase progress parser to parse output from the merge rebase backend - #10590",
      "[Fixed] Only show full screen toast notification when making the app window full-screen. Thanks @Sam-Spencer - #7916",
      "[Fixed] Ensure application window doesn't overlap second monitor - #10267",
      "[Fixed] Use UNIX line endings in WSL GitHub helper script - #10461",
      "[Removed] Remove setting to disable all certificate validation in favor of new best-effort approach - #10581"
    ],
    "2.5.6-beta3": [
      "[Improved] Email address validation in welcome flow and preferences dialog - #10214. Thanks @Pragya007!",
      "[Improved] Show helpful error when attempting to clone non-existent or inaccessible GitHub repositories - #5661. Thanks @kanishk98!",
      "[Fixed] Full screen notification is removed after a few seconds when starting the app in full screen",
      "[Fixed] Align resolve button text and size icon appropriately - #10646"
    ],
    "2.5.6-beta2": [
      "[New] Newly created repositories use 'main' as the default branch name - #10527",
      "[New] Users can configure the default branch name in Preferences/Options - #10527",
      "[Added] Periodic background fetch and status updates can now be disabled in the Advanced section of Preferences/Options - #10593",
      "[Fixed] Update rebase progress parser to parse output from the merge rebase backend - #10590",
      "[Fixed] Checking out a PR attempts to locate an existing branch tracking the PR base branch - #10598",
      "[Fixed] Only show full screen toast notification when making the app window full-screen. Thanks @Sam-Spencer - #7916",
      "[Fixed] Ensure application window doesn't overlap second monitor - #10267",
      "[Improved] Show which files are blocking a merge-like operation - #10441",
      "[Improved] After failing to move a repository to Trash, show error and keep the repository listed in Desktop - #8333",
      "[Improved] Allow using Enter key to confirm in rebase and merge dialogs - #10511",
      "[Removed] Remove setting to disable all certificate validation in favor of new best-effort approach - #10581"
    ],
    "2.5.6-beta1": [
      "[Fixed] Don't update submodules when discarding files - #10469",
      "[Fixed] Clicking on a branch in the compare branch list resets focus to the filter text box - #10485",
      "[Fixed] Use UNIX line endings in WSL GitHub helper script - #10461",
      "[Fixed] Differentiate between draft and regular PRs - #7170",
      "[Improved] Allow renaming the default branch - #10415",
      "[Improved] Show loading indicator when committing a merge - #10458",
      "[Improved] Show confirmation that branch is already up to date when merging from default branch - #9095"
    ],
    "2.5.5": [
      "[Fixed] Don't update submodules when discarding files - #10469",
      "[Fixed] Clicking on a branch in the compare branch list resets focus to the filter text box - #10485"
    ],
    "2.5.5-beta1": [
      "[Added] Show status of GitHub Action runs for pull requests - #9819. Thanks @Raul6469!",
      "[Added] Add AspNet and Diff/Patch Syntax Highlights - #10410. Thanks @say25!",
      "[Improved] Updated icons and border radiuses to align with GitHub.com - #10396, #10224"
    ],
    "2.5.4": [
      "[Added] Suggest to stash changes when trying to do an operation that requires a clean working directory - #10053",
      "[Added] Autocomplete users and issues from upstream repository when working in a fork - #10084",
      "[Added] Add Alacritty shell support - #10243. Thanks @halitogunc!",
      "[Fixed] Correct branch name in commit button when on an unborn branch - #10318",
      "[Fixed] Fix \"Show in Explorer\" in Windows when there are other files with the same name as the project folder - #10195",
      "[Fixed] Open the repository folder when clicking on \"Show in Finder\" in macOS - #9987",
      "[Fixed] Don't expand paths in the PATH environment variable during installation - #10100",
      "[Fixed] Prevent multiple search inputs from appearing in diffs - #9563",
      "[Fixed] Unable to toggle lines for partial commit of very large text files - #10154",
      "[Fixed] Fix BBEdit integration - #9050. Thanks @grumpybozo!",
      "[Fixed] Fix VoiceOver navigation to re-enter application content in macOS - #10303",
      "[Fixed] Repositories with historical commits containing filenames with backslashes can now be cloned on Windows - #9904",
      "[Fixed] Valid gitignore files are now created for new Clojure, Fortran and Kotlin repositories in Windows - #10417",
      "[Improved] Enable discarding submodule working directory changes - #8218",
      "[Improved] Surface progress estimation when cloning LFS repositories - #3171. Thanks @AndreiMaga!",
      "[Improved] Performance and accuracy improvement when autocompleting issues and users - #10168",
      "[Improved] Show only one error dialog when dragging multiple invalid folders to Desktop - #10211",
      "[Improved] Pull request list is now keyboard accessible - #10334",
      "[Improved] On Windows the Home and End keys can now be used to navigate lists - #6295. Thanks @AndreiMaga!",
      "[Improved] Show progress spinner while waiting for a removed repository to get moved to trash (Windows) - #10133",
      "[Improved] Dialogs now clear filter text boxes on Escape and closes on double Escape - #6369. Thanks @AndreiMaga!",
      "[Improved] Display the selected changes count in the changes list header tooltip - #9936. Thanks @haykam821!"
    ],
    "2.5.4-beta4": [
      "[Added] Support for specifying the default branch for new repositories - #10262",
      "[Improved] Enable discarding submodule working directory changes - #8218",
      "[Improved] Fix label alignment in radio-button component styles - #10397",
      "[Improved] Custom icon in list filter text boxes - #10394",
      "[Removed] Disable spellchecking for the time being - #10398"
    ],
    "2.5.4-beta3": [
      "[Added] Add Alacritty shell support - #10243. Thanks @halitogunc!"
    ],
    "2.5.4-beta2": [
      "[Added] Suggest to stash changes when trying to do an operation that requires a clean working directory - #10053",
      "[Fixed] Pull request list is now keyboard accessible - #10334",
      "[Fixed] Correct branch name in commit button when on an unborn branch - #10318",
      "[Fixed] Fix \"Show in Explorer\" in Windows when there are other files with the same name as the project folder - #10195",
      "[Fixed] Open the repository folder when clicking on \"Show in Finder\" in macOS - #9987",
      "[Fixed] Don't expand paths in the PATH environment variable during installation - #10100",
      "[Fixed] Prevent multiple search inputs from appearing in diffs - #9563",
      "[Fixed] Unable to toggle lines for partial commit of very large text files - #10154",
      "[Improved] Surface progress estimation when cloning LFS repositories - #3171. Thanks @AndreiMaga!",
      "[Improved] Performance and accuracy improvement when autocompleting issues and users - #10168",
      "[Improved] Show only one error dialog when dragging multiple invalid folders to Desktop - #10211",
      "[Improved] On Windows the Home and End keys can now be used to navigate lists - #6295. Thanks @AndreiMaga!",
      "[Improved] Show progress spinner while waiting for a removed repository to get moved to trash (Windows) - #10133"
    ],
    "2.5.4-beta1": [
      "[Fixed] Dialog now clears filters on esc and closes on double esc - #6369. Thanks @AndreiMaga!",
      "[Fixed] Fix BBEdit integration - #9050. Thanks @grumpybozo!",
      "[Fixed] Hide horizontal scroll when showing app errors - #10005",
      "[Improved] Display the selected changes count in the changes list header tooltip - #9936. Thanks @haykam821!",
      "[Improved] Autocompletion of users and issues from a fork - #10084"
    ],
    "2.5.3": [
      "[Added] Stash changes without switching branches - #10032",
      "[Added] Discard selection of lines from a file - #9728",
      "[Fixed] Display more readable messages for errors when cloning a repository - #9944",
      "[Fixed] Support launching Desktop from WSL on Windows - #4998. Thanks @shawnfunke!",
      "[Fixed] Select correct branch to compare when two branches have similar names - #9977",
      "[Fixed] Make Ctrl/Cmd+W shortcut work in all dialogs - #9826. Thanks @ruggi99!",
      "[Fixed] Fix links when text wrapping is required in commit summaries - #9185",
      "[Fixed] Prevent crash when an opened repository doesn't have an owner on GitHub - #9895",
      "[Fixed] Sign in correctly when pressing \"Enter\" on the username/password authentication form - #9899",
      "[Fixed] Maintain selected files when navigating back to the Changes tab - #7710. Thanks @TerryChan!",
      "[Fixed] Maintain selected files when deleting a stash - #9921",
      "[Improved] Remove redundant progress text from Git error messages - #9945",
      "[Improved] Remove flicker when switching between files in the changes tab - #9929",
      "[Improved] Remove space between the number and the percent sign when showing the progress of a clone operation - #9893",
      "[Improved] Automatically disable username and password authentication when the API no longer supports it - #9231"
    ],
    "2.5.3-beta2": [
      "[Added] Stash changes without switching branches - #10032",
      "[Fixed] Support launching Desktop from WSL on Windows - #4998. Thanks @shawnfunke!",
      "[Fixed] Set initial value of opt out checkbox in Discard line confirmation dialog to false - #9989",
      "[Fixed] Select correct branch to compare when two branches have similar names - #9977",
      "[Improved] Add detection to disable username and password authentication when the API is no longer available - #9231",
      "[Improved] Remove redundant progress text from Git error messages - #9945"
    ],
    "2.5.3-beta1": [
      "[Added] Discard selection of lines from a file - #9728",
      "[Fixed] Display more readable messages for errors when cloning a repository - #9944",
      "[Fixed] Make Ctrl/Cmd+W shortcut work in all dialogs - #9826. Thanks @ruggi99!",
      "[Fixed] Fix links when text wrapping is required in commit summaries - #9185",
      "[Fixed] Prevent crash when an opened repository doesn't have an owner on GitHub - #9895",
      "[Fixed] Sign in correctly when pressing \"Enter\" on the username/password authentication form - #9899",
      "[Fixed] Maintain selected files when navigating back to the Changes tab - #7710. Thanks @TerryChan!",
      "[Fixed] Maintain selected files when deleting a stash - #9921",
      "[Improved] Remove flicker when switching between files in the changes tab - #9929",
      "[Improved] Remove space between the number and the percent sign when showing the progress of a clone operation - #9893"
    ],
    "2.5.2": [
      "[Fixed] Enable setting to more easily work with maintained forks"
    ],
    "2.5.1": [
      "[Added] Provide a setting to more easily work with maintained forks - #9679",
      "[Added] Support deleting tags that have not been pushed - #9796",
      "[Fixed] Checkout correct PR branch when using \"Open in GitHub Desktop\" from github.com - #9873",
      "[Fixed] Support pressing \"Enter\" key to submit in Clone Repository dialog - #5234 #8804. Thanks @ruggi99!",
      "[Fixed] Avoid errors in restoring a stash when a branch is also named \"stash\" - #9844",
      "[Fixed] Avoid background network operations to calculate unpushed tags - #9793 #9828",
      "[Fixed] Rework Ctrl+Tab to switch between Changes and History anytime the app has focus - #5911. Thanks @JMcKiern!",
      "[Fixed] Center tags text vertically in History view - #9785",
      "[Fixed] Prevent Git authentication errors from prompting to retry clone instead of presenting authentication dialog - #9777",
      "[Improved] Make it safer to \"Open in Command Prompt\" on Windows - #9640. Thanks @dscho!",
      "[Improved] Prevent list scrollbars on Windows from overlapping with content - #9786"
    ],
    "2.5.1-beta2": [
      "[Added] Provide a setting to more easily work with maintained forks - #9679",
      "[Added] Offer ability to delete tags that haven't been pushed - #9796",
      "[Fixed] Checkout PR branch when using \"Open in GitHub Desktop\" from github.com - #9873",
      "[Fixed] Handle Enter key presses in Clone Repository Dialog - #5234 #8804. Thanks @ruggi99!",
      "[Fixed] Avoid errors in restoring a stash when a branch is also named \"stash\" - #9844",
      "[Fixed] Avoid performing background network operations to calculate unpushed tags - #9828",
      "[Fixed] Rework Ctrl+Tab to switch between Changes and History anytime the app has focus - #5911. Thanks @JMcKiern!",
      "[Improved] Make it safer to \"Open in Command Prompt\" on Windows - #9640. Thanks @dscho!",
      "[Improved] Update design of list scrollbars on Windows to prevent overlapping with content - #9786",
      "[Unshipped] Remove prompt for notifying when your branch has diverged from the default branch - #9804"
    ],
    "2.5.1-beta1": [
      "[Fixed] Center tags text vertically in History view - #9785",
      "[Fixed] Prevent Git authentication errors from prompting to retry clone instead of authentication dialog - #9777",
      "[Improved] Avoid executing unwanted Git hooks when fetching unpushed tags - #9793"
    ],
    "2.5.0": [
      "[New] Add, push, and view Git tags on commit history in Desktop - #9424",
      "[Added] Offer option to choose file from one branch or the other when resolving merge conflicts - #9702",
      "[Added] Add context menu for highlighted text in diff view - #5100. Thanks @HashimotoYT!",
      "[Fixed] Retain default branch option in \"Create Branch\" dialog when user focuses away from Desktop - #9611",
      "[Improved] Clean up copy for onboarding sign-in flow - #9715",
      "[Improved] Emphasize signing in to GitHub via browser due to username/password deprecation - #9663",
      "[Improved] Improve error message when publishing a private repository fails - #9646",
      "[Improved] Offer to retry if cloning a repository fails - #926. Thanks @Daniel-McCarthy!"
    ],
    "2.4.4-beta4": [
      "[Fixed] Add missing \"Cancel\" button in onboarding sign-in flow - #9715",
      "[Improved] Update copy for onboarding sign-in flow - #9715"
    ],
    "2.4.4-beta3": [
      "[Fixed] Restore welcome flow's 2FA confirmation screen - #9686",
      "[Improved] Add ability to always choose the file from one branch or the other when resolving merge conflicts - #9702"
    ],
    "2.4.4-beta2": [
      "[Fixed] Display tags in commit list and show tag creation option - #9682",
      "[Improved] Emphasize sign in via browser option in Welcome flow - #9663"
    ],
    "2.4.4-beta1": [
      "[Added] Show unpushed indicator on commits that have unpushed tags - #9667",
      "[Added] Add context menu for highlighted text in diff view - #5100. Thanks @HashimotoYT!",
      "[Fixed] Retain default branch option in \"Create Branch\" dialog when user focuses away from Desktop - #9611",
      "[Improved] Indicate in the Push/Pull/Fetch button when there are local unpushed tags - #9576",
      "[Improved] Offer to retry cloning if it fails - #926. Thanks @Daniel-McCarthy!",
      "[Improved] Update verbage in repository publish error - #9646"
    ],
    "2.4.4-beta0": [
      "[Added] Display tags in commit list - #9427",
      "[Fixed] Update embedded Git to avoid gitconfig errors on Windows - #9597"
    ],
    "2.4.3": [
      "[Fixed] Update embedded Git to avoid gitconfig errors on Windows - #9597"
    ],
    "2.4.3-beta0": [
      "[Fixed] Update embedded Git to address security vulnerability"
    ],
    "2.4.2": [
      "[Fixed] Prevent autocomplete suggestions from overlapping when loading many results - #9474",
      "[Fixed] Update embedded Git to address security vulnerability",
      "[Improved] Redesign metadata shown in commit history - #9428"
    ],
    "2.4.2-beta1": [
      "[Fixed] Allow user to cancel rebase flow when warned about force pushing - #9507",
      "[Fixed] Prevent autocomplete suggestions from overlapping in some cases - #9474",
      "[Fixed] Update embedded Git to address security vulnerability",
      "[Improved] Redesign metadata shown in commit history - #9428"
    ],
    "2.4.1": [
      "[Added] Indicate which commits have not yet been pushed to the remote in \"History\" tab - #5873",
      "[Added] Add support for JetBrains Rider as external editor - #9368 #9365. Thanks @wengfatt and @say25!",
      "[Added] Add support for PyCharm as external editor on macOS - #9401. Thanks @jakubroztocil!",
      "[Added] Add support for Android Studio as external editor on macOS - #9332. Thanks @guidezpl!",
      "[Added] Add support for Notepad++ as external editor on Windows - #9235. Thanks @say25!",
      "[Fixed] Update install location of Typora to fix detection issue - #9417. Thanks @TerryChan!",
      "[Fixed] Restore developer tools accelerator on Windows - #9430. Thanks @jfgordon2!",
      "[Fixed] Use upstream repository in commit message links to GitHub - #9334",
      "[Fixed] Reset scroll position to the top of the history tab after switching repositories - #9341",
      "[Fixed] Allow user to cancel rebase flow when warned about force pushing - #9507",
      "[Fixed] Update embedded Git to address security vulnerability",
      "[Improved] Lighten scrollbars in dark theme for higher contrast - #9114. Thanks @jfgordon2!",
      "[Improved] Display pull requests from upstream repository in pull request list - #6383"
    ],
    "2.4.1-beta1": [
      "[Added] Indicate which commits are un-pushed in \"History\" tab - #5873",
      "[Added] Show progress bar in taskbar during pushing and pulling changes - #8433. Thanks @ChamodyaDias!",
      "[Added] Add support for JetBrains Rider as external editor - #9368 #9365. Thanks @wengfatt and @say25!",
      "[Added] Add support for PyCharm as external editor on macOS - #9401. Thanks @jakubroztocil!",
      "[Added] Add support for Android Studio as external editor on macOS - #9332. Thanks @guidezpl!",
      "[Added] Add support for Notepad++ as external editor on Windows - #9235. Thanks @say25!",
      "[Fixed] Use correct install location of Typora to fix detection issue - #9417. Thanks @TerryChan!",
      "[Fixed] Display pull requests from upstream repository in pull request list - #6383",
      "[Fixed] Restore developer tools accelerator on Windows - #9430. Thanks @jfgordon2!",
      "[Fixed] Use upstream repository in commit message links to GitHub - #9334",
      "[Fixed] Reset scroll position to the top of the history tab after switching repositories - #9341",
      "[Improved] Lighten scrollbars in dark theme for higher contrast - #9114. Thanks @jfgordon2!",
      "[Improved] Notify consistently when default or upstream branch has new commits that are not present on your branch - #9320 #9328 #9319"
    ],
    "2.4.0": [
      "[New] Set Git proxy environment variables from system configuration automatically - #9154",
      "[Added] Enable creating a GitHub issue from app menu and keyboard shortcut - #8989",
      "[Added] Add editor support for IntelliJ Idea on macOS - #8398. Thanks @gssbzn!",
      "[Added] Add editor support for PhpStorm and update WebStorm - #7195. Thanks @dacoto97!",
      "[Added] Add shell support for Windows Terminal - #7854. Thanks @AndreiMaga!",
      "[Added] Support keyboard scrolling in diffs - #9074",
      "[Fixed] Ensure branch protection warning works when branch names contain special characters - #9086",
      "[Fixed] Ensure intro page is responsive when resizing the window - #9175",
      "[Fixed] Ensure local branch is also deleted when deleting a branch that no longer exists on the remote - #8831",
      "[Fixed] Restore negative space in \"Files selected\" graphic for Dark Theme - #8716. Thanks @say25!",
      "[Fixed] Support selecting text in error dialogs - #7606",
      "[Fixed] Prevent bringing changes to another branch from failing silently - #9038",
      "[Fixed] Save the user's position within \"History\" and \"Changes\" tabs when switching - #9061",
      "[Improved] Update the remote url when a repository's name changes on GitHub - #8590",
      "[Improved] Allow \"Open in Desktop\" button from pull requests on GitHub to open in a local fork in Desktop - #9012",
      "[Improved] Support automatically switching between Dark and Light Theme on Windows - #9015. Thanks @say25!",
      "[Improved] Format errors containing raw Git output with fixed-width font - #8964",
      "[Improved] Modify \"View on GitHub\" menu item to open upstream for local fork repositories - #9316",
      "[Improved] Create new branches in forks from the default branch of the upstream repo - #7762",
      "[Improved] Graduate Dark Theme out of beta - #9294"
    ],
    "2.3.2-beta8": [
      "[Fixed] Preserve the footer within a resizable list when shrinking or expanding - #9344",
      "[Fixed] Save the user's position within \"History\" and \"Changes\" tabs when switching - #9061"
    ],
    "2.3.2-beta7": [
      "[Improved] Modify \"View on GitHub\" menu item to open upstream for local fork repositories - #9316"
    ],
    "2.3.2-beta6": [
      "[Fixed] Ensure intro page is responsive when resizing the window - #9175",
      "[Improved] Dark Theme is out of beta - #9294",
      "[Improved] New branches in forks are created from the default branch of the upstream repo - #7762"
    ],
    "2.3.2-beta5": [
      "[Fixed] Update the remote url when a repository's name changes on GitHub - #8590",
      "[Improved] Direct new issues created from a local fork to its upstream on GitHub - #9232"
    ],
    "2.3.2-beta4": [
      "[New] Set Git proxy environment variables from system configuration automatically - #9154",
      "[Added] Enable creating a GitHub issue from app menu - #8989",
      "[Added] Add shell support for Windows Terminal - #7854. Thanks @AndreiMaga!",
      "[Added] Add editor support for IntelliJ Idea on macOS - #8398. Thanks @gssbzn!",
      "[Added] Add editor support for PhpStorm and update WebStorm - #7195. Thanks @dacoto97!",
      "[Added] Support disabling certificate revocation checks on Windows - #3326",
      "[Improved] Expand system dark mode detection to Windows - #9015. Thanks @say25!",
      "[Improved] Allow \"Open in Desktop\" button from pull requests on GitHub to open in a local fork in Desktop - #9012"
    ],
    "2.3.2-beta3": [
      "[Fixed] Checkout correct PR branch from “open this in GitHub Desktop” link on GitHub.com pull request page - #9108",
      "[Fixed] Ensure branch protection warning works when branch names contain special characters - #9086",
      "[Fixed] Fix graphic indicating files selected in Dark Mode - #8716. Thanks @say25!",
      "[Fixed] Support keyboard scrolling in diffs - #9074"
    ],
    "2.3.2-beta2": [
      "[Fixed] Make text in error dialogs selectable - #7606",
      "[Fixed] Prevent bringing changes to another branch from failing silently - #9038",
      "[Fixed] Ensure local branch is also deleted when deleting a branch that no longer exists on the remote - #8831",
      "[Improved] Format errors containing raw Git output with fixed-width font - #8964",
      "[Improved] Upgrade to Electron 7 - #8967"
    ],
    "2.3.0-test2": ["Testing upgrade from Electron v6 to v7"],
    "2.3.0-test1": ["Testing upgrade from Electron v5 to v6"],
    "2.3.2-beta1": [],
    "2.3.1": [
      "[Fixed] Don't display erroneous Git error when creating a fork - #9004",
      "[Fixed] Remove stray characters from Git progress indicators on Windows - #9003"
    ],
    "2.3.0": [
      "[New] Prompt users to create a fork if they fail to push to a GitHub repository due to permissions - #8548",
      "[Added] Show link to upstream pull requests in pull request list of a fork - #8965",
      "[Added] Show a warning if the user doesn't have write access to push to the repository and offer to make a fork - #8938",
      "[Added] Provide configuration in Preferences to always bring or leave changes when switching branches - #7746",
      "[Added] Prompt users to re-authorize if required by any of their GitHub organizations - #8910",
      "[Added] Support GoLand as external editor on Mac - #8802. Thanks @thinklinux!",
      "[Fixed] Show proper dialog when push fails due to missing workflow scope - #8958",
      "[Fixed] Take users to the correct page on GitHub.com when opening a pull request in browser from a fork - #8928",
      "[Fixed] Don't suggest creating a pull request if the current branch has an open pull request targeting an upstream repo - #8549",
      "[Fixed] Remove false branch protection warning when switching branches - #8743",
      "[Fixed] Show branch protection warning after checking out protected branches outside Desktop - #8790",
      "[Improved] Only show branch protection warning when changed files are present - #8795",
      "[Improved] Show an error when editing a Git configuration file fails due to existing lock file - #8956",
      "[Improved] Update design and layout for GitHub Desktop preferences - #8774"
    ],
    "2.3.0-beta2": [
      "[Fixed] Remove stray characters from Git progress indicators - #8962",
      "[Fixed] Show proper dialog when push fails due to missing workflow scope - #8958",
      "[Added] Show link to upstream pull requests in pull request list - #8965"
    ],
    "2.3.0-beta1": [
      "[New] Prompt users to make a fork if they fail to push to a GitHub repository due to permissions  - #8548",
      "[Added] Show a commit warning if the user can't push to the repository - #8938",
      "[Fixed] Route the user to the correct URL when opening a pull request from a fork in the browser - #8928",
      "[Improved] Only show branch protection warning when changed files are present - #8795",
      "[Improved] Show an error when editing a git configuration file fails due to existing lock file - #8956"
    ],
    "2.2.5-beta1": [
      "[Added] Users can configure Desktop to always bring or leave changes when switching branches - #7746",
      "[Added] Prompt users to re-authorize if required by any of their GitHub organizations - #8910",
      "[Fixed] Recognize if the current branch of a fork has a pull request to the upstream repo - #8549",
      "[Fixed] Remove false branch protection warning when switching branches - #8743",
      "[Added] Support GoLand as external editor on Mac - #8802. Thanks @thinklinux!",
      "[Fixed] Update branch protection state for checkout outside of Desktop - #8790",
      "[Improved] Re-designed preferences dialog - #8774"
    ],
    "2.2.5-test1": ["[Fixed] Sign Windows installers using SHA256 file digest"],
    "2.2.4": [
      "[New] Warn when committing to a protected branch - #7023",
      "[New] Warn when committing to a repository you don't have write access to - #8665",
      "[Added] Adding integration for Xcode as external editor - #8255. Thanks @msztech!",
      "[Fixed] Update embedded Git to address security vulnerabilities - #8780",
      "[Fixed] Changed wording to match git autocrlf behavior - #5741. Thanks @jmhammock!",
      "[Fixed] Don't dismiss dialogs when dragging from the dialog to the backdrop - #8544",
      "[Fixed] Fix arrow key navigation of Changes and History lists (#6845) - #6845. Thanks @JMcKiern!",
      "[Fixed] Handle multibyte characters in names - #8534",
      "[Fixed] Keep PR badge on top of progress bar - #8622",
      "[Fixed] Prevent application crash when background process spawn fails - #8614",
      "[Fixed] Show autocomplete suggestions on top of CodeMirror author input - #4084",
      "[Fixed] Standardize dialogs' button orders - #7186 #2463 #5883",
      "[Improved] Make no newline indicator in file diffs readable by screenreaders. - #6494. Thanks @jmhammock!"
    ],
    "2.2.4-beta4": [
      "[Fixed] Update embedded Git to address security vulnerabilities - #8780"
    ],
    "2.2.4-beta3": [
      "[Fixed] Make newly cloned repositories load pull requests correctly - #8745",
      "[Improved] Make no newline indicator in file diffs readable by screenreaders. - #6494. Thanks @jmhammock!"
    ],
    "2.2.4-beta2": [
      "[Added] Adding integration for Xcode as external editor - #8255. Thanks @msztech!",
      "[Fixed] Changed wording to match git autocrlf behavior - #5741. Thanks @jmhammock!",
      "[Fixed] Fix arrow key navigation of Changes and History lists (#6845) - #6845. Thanks @JMcKiern!",
      "[Fixed] Standardize dialogs' button orders - #7186 #2463 #5883",
      "[Fixed] Keep PR badge on top of progress bar - #8622",
      "[Fixed] Show autocomplete suggestions on top of CodeMirror author input - #4084",
      "[Improved] Warn user if they're committing to a repo they don't have write permission for - #8665",
      "[Improved] Don't prompt to stash changes when switching away from protected branch - #8664"
    ],
    "2.2.4-beta1": [
      "[New] Warn when committing to a protected branch - #7023",
      "[Fixed] Prevent application crash when background process spawn fails - #8614",
      "[Fixed] Handle multibyte characters in names - #8534",
      "[Fixed] Don't dismiss dialogs when dragging from the dialog to the backdrop - #8544"
    ],
    "2.2.3": [
      "[Fixed] Prevent text overflow in crash dialog - #8542",
      "[Fixed] Address warnings on macOS Catalina preventing app from opening after install - #8555",
      "[Improved] Update to most recent gitignore templates - #8527"
    ],
    "2.2.3-beta1": [
      "[Fixed] Prevent text overflow in crash dialog - #8542",
      "[Fixed] Address warnings on macOS Catalina preventing app from opening after install - #8555",
      "[Improved] Update to most recent gitignore templates - #8527"
    ],
    "2.2.3-test5": ["Testing entitlements + notarization for mac app"],
    "2.2.3-test4": ["Testing entitlements + notarization for mac app"],
    "2.2.3-test3": ["Testing entitlements + notarization for mac app"],
    "2.2.3-test2": ["Testing notarization for mac app"],
    "2.2.3-test1": ["Testing notarization for mac app"],
    "2.2.2": [
      "[Added] Onboarding tutorial animations help guide users to the next action - #8487",
      "[Added] Prompt users to re-authenticate if they are unable to push changes to a workflow file - #8357",
      "[Improved] Starting the tutorial is more prominent when getting started with GitHub Desktop - #8441",
      "[Improved] Use a different editor if previously selected editor cannot be found - #8386"
    ],
    "2.2.2-beta3": [
      "[Added] Helpful animations during the onboarding tutorial - #8487"
    ],
    "2.2.2-beta2": [
      "[Improved] Use a different editor if previously selected editor cannot be found - #8386",
      "[Improved] Starting the tutorial is more prominent when getting started with GitHub Desktop - #8441"
    ],
    "2.2.2-beta1": [
      "[Added] Prompt users to re-authenticate if they are unable to push changes to a workflow file - #8357"
    ],
    "2.2.1": [
      "[Fixed] Improperly formatted url pre-filled in \"Clone Repository\" dialog - #8394",
      "[Fixed] VSCodium integration on macOS - #8424. Thanks @akim8!",
      "[Fixed] Partially hidden icon in \"Open Pull Request\" button - #8410"
    ],
    "2.2.1-beta1": [
      "[Fixed] Improperly formatted url pre-filled in \"Clone Repository\" dialog - #8394",
      "[Fixed] VSCodium integration on macOS - #8424. Thanks @akim8!",
      "[Fixed] Partially hidden icon in \"Open Pull Request\" button - #8410"
    ],
    "2.2.1-beta0": [],
    "2.2.0": [
      "[New] Interactive tutorial for new users to become productive using Git and GitHub more quickly - #8148 #8149",
      "[Added] Support pushing workflow files for GitHub Actions to GitHub.com - #7079",
      "[Added] Enforce web flow authentication for users who are part of orgs using single sign-on - #8327",
      "[Added] Support CodeRunner as an external editor - #8091. Thanks @ns-ccollins!",
      "[Added] Support VSCodium as an external editor - #8000. Thanks @Rexogamer!",
      "[Fixed] Commit description shadow visibility updates when typing - #7994. Thanks @KarstenRa!",
      "[Fixed] Commit summaries with comma delimited issues are not parsed - #8162. Thanks @say25!",
      "[Fixed] File path truncation in merge conflicts dialog - #6666",
      "[Fixed] Git configuration fields in onboarding were not pre-filled from user's profile - #8323",
      "[Fixed] Keep conflicting untracked files when bringing changes to another branch - #8084 #8200",
      "[Fixed] Make app's version selectable in \"About\" dialog - #8334",
      "[Improved] Application menu bar is visible when no repositories have been added to the app - #8209",
      "[Improved] Support stashing lots of untracked files on Windows - #8345",
      "[Improved] Surface errors from branch creation to user - #8306 #5997 #8106"
    ],
    "2.2.0-beta3": [
      "[Fixed] File path truncation in merge conflicts dialog - #6666",
      "[Fixed] Support pushing workflow files for GitHub Actions to GitHub.com - #7079",
      "[Fixed] Resume tutorial if new repo has been added - #8341",
      "[Improved] Retain commit summary placeholder in tutorial repo - #8354",
      "[Improved] Tutorial welcome design revisions - #8344",
      "[Improved] Support stashing lots of untracked files on Windows - #8345",
      "[Improved] Specific error message when tutorial creation fails due to repository already existing - #8351",
      "[Improved] Tweak responsive styles for welcome pane - #8352",
      "[Improved] Tutorial step instructions are more clear - #8374"
    ],
    "2.2.0-beta2": [
      "[Added] Add \"Welcome\" and \"You're done!\" screens to onboarding tutorial - #8232",
      "[Added] Button to exit and resume onboarding tutorial - #8231",
      "[Added] Enforce web flow authentication for users who are part of orgs using single sign-on - #8327",
      "[Fixed] Git configuration fields in onboarding were not pre-filled from user's profile - #8323",
      "[Fixed] Make app's version selectable in \"About\" dialog - #8334",
      "[Fixed] Keep conflicting untracked files when bringing changes to another branch - #8084 #8200",
      "[Fixed] Mark pull request step in tutorial done more quickly - #8317",
      "[Fixed] Prevent triggering multiple tutorial creation flows in parallel - #8288",
      "[Fixed] Surface errors from branch creation to user - #8306 #5997 #8106",
      "[Fixed] Reliably show \"Open editor\" button in tutorial after editor has been installed - #8315"
    ],
    "2.2.0-beta1": [
      "[New] Interactive tutorial for new users to become productive using Git and GitHub more quickly - #8148 #8149",
      "[Added] Support CodeRunner as an external editor - #8091. Thanks @ns-ccollins!",
      "[Added] Support VSCodium as an external editor - #8000. Thanks @Rexogamer!",
      "[Fixed] Commit summaries with comma delimited issues are parsed - #8162. Thanks @say25!",
      "[Fixed] Commit description shadow visibility updates when typing - #7994. Thanks @KarstenRa!",
      "[Improved] Application menu bar is visible when no repositories have been added to the app - #8209"
    ],
    "2.1.3": [
      "[Fixed] Changes from remote branch erroneously displayed on corresponding branch on Desktop - #8155 #8167",
      "[Fixed] Sign-in flow for Windows users not possible via OAuth - #8154 #8142"
    ],
    "2.1.3-beta1": [
      "[Fixed] Changes from remote branch erroneously displayed on corresponding branch on Desktop - #8155 #8167",
      "[Fixed] Sign-in flow for Windows users not possible via OAuth - #8154 #8142"
    ],
    "2.1.2": [
      "[Added] Syntax highlighting support for 20 more programming languages - #7217. Thanks @KennethSweezy!",
      "[Added] Kitty shell support for macOS - #5162",
      "[Added] Atom editor support on Windows for beta and nightly channels - #8010. Thanks @Rexogamer!",
      "[Fixed] File checkboxes and line selection in diffs are not disabled when committing - #3814 #5934. Thanks @HashimotoYT!",
      "[Fixed] Small images are scaled down too much in two-up image rendering - #7520",
      "[Fixed] Manual conflict resolution for binary files always chooses same version - #8059",
      "[Fixed] Branch pruner errors on \"orphaned\" branches - #7983",
      "[Fixed] Prevent CodeMirror search plugin from stealing registered global keyboard shortcuts - #8068",
      "[Fixed] Update embedded Git on Windows to remove erroneous errors - #8133",
      "[Fixed] Menu state not updated for macOS after performing some actions - #8055",
      "[Fixed] Error message could appear outside the boundary of its container - #7988",
      "[Fixed] Improved error handling when trying to rebase a ref that doesn't exist - #7881",
      "[Improved] Expand hover area on repository list items - #7910. Thanks @say25!",
      "[Improved] Always fast forward recent branches after fetch - #7761",
      "[Improved] Ensure recent branches are updated during remote interactions - #8081"
    ],
    "2.1.2-beta2": ["[Fixed] Update embedded Git on Windows - #8133"],
    "2.1.2-beta1": [
      "[Added] Option to hide whitespace in historical commits - #8045. Thanks @say25!",
      "[Fixed] Small images are scaled down too much in two-up image rendering - #7520",
      "[Fixed] Manual conflict resolution for binary files always chooses same version - #8059",
      "[Fixed] Disable some unavailable actions while committing - #3814 #5934. Thanks @HashimotoYT!",
      "[Fixed] Branch pruner errors on \"orphaned\" branches - #7983",
      "[Fixed] Prevent CodeMirror search plugin from stealing registered global keyboard shortcuts - #8068",
      "[Improved] Re-word \"No local changes\" view summary - #8007. Thanks @rexogamer!",
      "[Improved] Expand hover area on repository list items - #7910. Thanks @say25!",
      "[Improved] Always fast forward recent branches after fetch - #7761"
    ],
    "2.1.1": [
      "[Fixed] Update embedded Git on Windows to address security vulnerability - #8101"
    ],
    "2.1.1-beta4": [
      "[Fixed] Update embedded Git on Windows to address security vulnerability - #8101"
    ],
    "2.1.1-beta3": [
      "[Added] Syntax highlighting support for 20 more programming languages - #7217. Thanks @KennethSweezy!",
      "[Added] Kitty shell support for macOS - #5162",
      "[Added] Atom editor support on Windows for beta and nightly channels - #8010. Thanks @Rexogamer!",
      "[Fixed] File checkboxes and line selection in diffs are not disabled when committing - #3814 #5934. Thanks @HashimotoYT!",
      "[Improved] \"No local changes\" message in repository view - #8007",
      "[Improved] Text overflow in error popup when an editor cannot be launched - #7988"
    ],
    "2.1.1-beta2": [
      "[Fixed] Incorrect proportions for \"stashed changes\" button - #7964",
      "[Fixed] Overflowing diffs push UI elements out of window - #7967"
    ],
    "2.1.1-beta1": [
      "[Added] WSL Support - #7821 #7891. Thanks @ADustyOldMuffin @say25!",
      "[Fixed] Tooltip does not display on the entire hit area for list items - #7910. Thanks @say25!",
      "[Improved] Error handling when trying to rebase onto an invalid ref - #7871",
      "[Improved] Trigger diff search even when CodeMirror doesn't have focus - #7899"
    ],
    "2.1.0": [
      "[New] Branches that have been merged and deleted on GitHub.com will now be pruned after two weeks - #750",
      "[Added] Search text within diffs using shortcut - #7538",
      "[Added] Keyboard shortcut for \"Discard All Changes\" menu item - #7588. Thanks @say25!",
      "[Fixed] Repository name moves cursor to end in \"Create Repository\" dialog - #7862",
      "[Fixed] Keyboard navigation inside \"Compare Branch\" list - #7802. Thanks @ADustyOldMuffin!",
      "[Fixed] New repository does not write description into README - #7571. Thanks @noelledusahel!",
      "[Fixed] Disable \"Discard\" and \"Restore\" buttons while restoring stash - #7289",
      "[Fixed] \"Unable to restore\" warning message appears momentarily when restoring stash - #7652",
      "[Fixed] Unresponsive app on macOS if user switches away from file dialog - #7636",
      "[Fixed] Launching app on Windows after being maximized does not restore correct window state - #7750",
      "[Improved] Update mentions of \"Enterprise\" to \"Enterprise Server\" in app - #7728 #7845 #7835. Thanks @nathos!",
      "[Improved] Update license and .gitignore templates for initializing a new repository - #7548 #7661. Thanks @VADS!",
      "[Improved] \"Authentication failed\" dialog provides more help to diagnose issue -  #7622"
    ],
    "2.1.0-beta3": [
      "[Added] Search text within diffs using shortcut - #7538",
      "[Fixed] Repository name moves cursor to end in \"Create Repository\" dialog - #7862",
      "[Fixed] Keyboard navigation inside \"Compare Branch\" list - #7802. Thanks @ADustyOldMuffin!"
    ],
    "2.1.0-beta2": [
      "[New] Commit form will warn user when working on a protected branch - #7826"
    ],
    "2.1.0-beta1": [
      "[Added] Keyboard shortcut for \"Discard All Changes\" menu item - #7588. Thanks @say25!",
      "[Fixed] New repository does not write description into README - #7571. Thanks @noelledusahel!",
      "[Fixed] Disable \"Discard\" and \"Restore\" buttons while restoring stash - #7289",
      "[Fixed] \"Unable to restore\" warning message appears when restoring stash - #7652",
      "[Fixed] Unresponsive app on macOS if user switches away from file dialog - #7636",
      "[Fixed] Launching app on Windows after being maximized does not restore correct window state - #7750",
      "[Improved] Update mentions of \"Enterprise\" to \"Enterprise Server\" in app - #7728 #7845 #7835. Thanks @nathos!",
      "[Improved] Update license and .gitignore templates for initializing a new repository - #7548 #7661. Thanks @VADS!",
      "[Improved] \"Authentication failed\" dialog provides more help to diagnose issue -  #7622"
    ],
    "2.0.4-test2": ["Upgrading infrastructure to Node 10"],
    "2.0.4": [
      "[Fixed] Refresh for Enterprise repositories did not handle API error querying branches - #7713",
      "[Fixed] Missing \"Discard all changes\" context menu in Changes header - #7696",
      "[Fixed] \"Select all\" keyboard shortcut not firing on Windows - #7759"
    ],
    "2.0.4-beta1": [
      "[Fixed] Refresh for Enterprise repositories did not handle API error querying branches - #7713",
      "[Fixed] Missing \"Discard all changes\" context menu in Changes header - #7696",
      "[Fixed] \"Select all\" keyboard shortcut not firing on Windows - #7759"
    ],
    "2.0.4-beta0": [
      "[Added] Extend crash reports with more information about application state for troubleshooting - #7693",
      "[Fixed] Crash when attempting to update pull requests with partially updated repository information - #7688",
      "[Fixed] Crash when loading repositories after signing in through the welcome flow - #7699"
    ],
    "2.0.3": [
      "[Fixed] Crash when loading repositories after signing in through the welcome flow - #7699"
    ],
    "2.0.2": [
      "[Added] Extend crash reports with more information about application state for troubleshooting - #7693"
    ],
    "2.0.1": [
      "[Fixed] Crash when attempting to update pull requests with partially updated repository information - #7688"
    ],
    "2.0.0": [
      "[New] You can now choose to bring your changes with you to a new branch or stash them on the current branch when switching branches - #6107",
      "[New] Rebase your current branch onto another branch using a guided flow - #5953",
      "[New] Repositories grouped by owner, and recent repositories listed at top - #6923 #7132",
      "[New] Suggested next steps now includes suggestion to create a pull request after publishing a branch - #7505",
      "[Added] .resx syntax highlighting - #7235. Thanks @say25!",
      "[Added] \"Exit\" menu item now has accelerator and access key - #6507. Thanks @AndreiMaga!",
      "[Added] Help menu entry to view documentation about keyboard shortcuts - #7184",
      "[Added] \"Discard all changes\" action under Branch menu - #7394. Thanks @ahuth!",
      "[Fixed] \"Esc\" key does not close Repository or Branch list - #7177. Thanks @roottool!",
      "[Fixed] Attempting to revert commits not on current branch results in an error - #6300. Thanks @msftrncs!",
      "[Fixed] Emoji rendering in app when account name has special characters - #6909",
      "[Fixed] Files staged outside Desktop for deletion are incorrectly marked as modified after committing - #4133",
      "[Fixed] Horizontal scroll bar appears unnecessarily when switching branches - #7212",
      "[Fixed] Icon accessibility labels fail when multiple icons are visible at the same time - #7174",
      "[Fixed] Incorrectly encoding URLs affects issue filtering - #7506",
      "[Fixed] License templates do not end with newline character - #6999",
      "[Fixed] Conflicts banners do not hide after aborting operation outside Desktop - #7046",
      "[Fixed] Missing tooltips for change indicators in the sidebar - #7174",
      "[Fixed] Mistaken classification of all crashes being related to launch - #7126",
      "[Fixed] Unable to switch keyboard layout and retain keyboard focus while using commit form - #6366. Thanks @AndreiMaga!",
      "[Fixed] Prevent console errors due to underlying component unmounts - #6970",
      "[Fixed] Menus disabled by activity in inactive repositories - #6313",
      "[Fixed] Race condition with Git remote lookup may cause push to incorrect remote - #6986",
      "[Fixed] Restore GitHub Desktop to main screen if external monitor removed - #7418 #2107. Thanks @say25!",
      "[Fixed] Tab Bar focus ring outlines clip into other elements - #5802. Thanks @Daniel-McCarthy!",
      "[Improved] \"Automatically Switch Theme\" on macOS checks theme on launch - #7116. Thanks @say25!",
      "[Improved] \"Add\" button in repository list should always be visible - #6646",
      "[Improved] Pull Requests list loads and updates pull requests from GitHub more quickly - #7501 #7163",
      "[Improved] Indicator hidden in Pull Requests list when there are no open pull requests - #7258",
      "[Improved] Manually refresh pull requests instead of having to wait for a fetch - #7027",
      "[Improved] Accessibility attributes for dialog - #6496. Thanks @HirdayGupta!",
      "[Improved] Alignment of icons in repository list - #7133",
      "[Improved] Command line interface warning when using \"github open\" with a remote URL - #7452. Thanks @msztech!",
      "[Improved] Error message when unable to publish private repository to an organization - #7472",
      "[Improved] Initiate cloning by pressing \"Enter\" when a repository is selected - #6570. Thanks @Daniel-McCarthy!",
      "[Improved] Lowercase pronoun in \"Revert this commit\" menu item - #7534",
      "[Improved] Styles for manual resolution button in \"Resolve Conflicts\" dialog - #7302",
      "[Improved] Onboarding language for blank slate components - #6638. Thanks @jamesgeorge007!",
      "[Improved] Explanation for manually conflicted text files in diff viewer - #7611",
      "[Improved] Visual progress on \"Remove Repository\" and \"Discard Changes\" dialogs - #7015. Thanks @HashimotoYT!",
      "[Improved] Menu items now aware of force push state and preference to confirm repository removal - #4976 #7138",
      "[Removed] Branch and pull request filter text persistence - #7437",
      "[Removed] \"Discard all changes\" context menu item from Changes list - #7394. Thanks @ahuth!"
    ],
    "1.7.1-beta1": [
      "[Fixed] Tab Bar focus ring outlines clip into other elements - #5802. Thanks @Daniel-McCarthy!",
      "[Improved] Show explanation for manually conflicted text files in diff viewer - #7611",
      "[Improved] Alignment of entries in repository list - #7133"
    ],
    "1.7.0-beta9": [
      "[Fixed] Add warning when renaming a branch with a stash - #7283",
      "[Fixed] Restore Desktop to main screen when external monitor removed - #7418 #2107. Thanks @say25!",
      "[Improved] Performance for bringing uncommitted changes to another branch - #7474"
    ],
    "1.7.0-beta8": [
      "[Added] Accelerator and access key to \"Exit\" menu item - #6507. Thanks @AndreiMaga!",
      "[Fixed] Pressing \"Shift\" + \"Alt\" in Commit summary moves input-focus to app menu - #6366. Thanks @AndreiMaga!",
      "[Fixed] Incorrectly encoding URLs affects issue filtering - #7506",
      "[Improved] Command line interface warns with helpful message when given a remote URL - #7452. Thanks @msztech!",
      "[Improved] Lowercase pronoun in \"Revert this commit\" menu item - #7534",
      "[Improved] \"Pull Requests\" list reflects pull requests from GitHub more quickly - #7501",
      "[Removed] Branch and pull request filter text persistence - #7437"
    ],
    "1.7.0-beta7": [
      "[Improved] Error message when unable to publish private repository to an organization - #7472",
      "[Improved] \"Stashed changes\" button accessibility improvements - #7274",
      "[Improved] Performance improvements for bringing changes to another branch - #7471",
      "[Improved] Performance improvements for detecting conflicts from a restored stash - #7476"
    ],
    "1.7.0-beta6": [
      "[Fixed] Stash viewer does not disable restore button when changes present - #7409",
      "[Fixed] Stash viewer does not center \"no content\" text - #7299",
      "[Fixed] Stash viewer pane width not remembered between sessions - #7416",
      "[Fixed] \"Esc\" key does not close Repository or Branch list - #7177. Thanks @roottool!",
      "[Fixed] Stash not cleaned up when it conflicts with working directory contents - #7383",
      "[Improved] Branch names remain accurate in dialog when stashing and switching branches - #7402",
      "[Improved] Moved \"Discard all changes\" to Branch menu to prevent unintentionally discarding all changes - #7394. Thanks @ahuth!",
      "[Improved] UI responsiveness when using keyboard to choose branch in rebase flow - #7407"
    ],
    "1.7.0-beta5": [
      "[Fixed] Handle warnings if stash creation encounters file permission issue - #7351",
      "[Fixed] Add \"View stash entry\" action to suggested next steps - #7353",
      "[Fixed] Handle and recover from failed rebase flow starts - #7223",
      "[Fixed] Reverse button order when viewing a stash on macOS - #7273",
      "[Fixed] Prevent console errors due to underlying component unmounts - #6970",
      "[Fixed] Rebase success banner always includes base branch name - #7220",
      "[Improved] Added explanatory text for \"Restore\" button for stashes - #7303",
      "[Improved] Ask for confirmation before discarding stash - #7348",
      "[Improved] Order stashed changes files alphabetically - #7327",
      "[Improved] Clarify \"Overwrite Stash Confirmation\" dialog text - #7361",
      "[Improved] Message shown in rebase setup when target branch is already rebased  - #7343",
      "[Improved] Update stashing prompt verbiage - #7393.",
      "[Improved] Update \"Start Rebase\" dialog verbiage - #7391",
      "[Improved] Changes list now reflects what will be committed when handling rebase conflicts - #7006"
    ],
    "1.7.0-beta4": [
      "[Fixed] Manual conflict resolution choice not updated when resolving rebase conflicts - #7255",
      "[Fixed] Menu items don't display the expected verbiage for force push and removing a repository - #4976 #7138"
    ],
    "1.7.0-beta3": [
      "[New] Users can choose to bring changes with them to a new branch or stash them on the current branch when switching branches - #6107",
      "[Added] GitHub Desktop keyboard shortcuts available in Help menu - #7184",
      "[Added] .resx file extension highlighting support - #7235. Thanks @say25!",
      "[Fixed] Attempting to revert commits not on current branch results in an error - #6300. Thanks @msftrncs!",
      "[Improved] Warn users before rebase if operation will require a force push after rebase complete - #6963",
      "[Improved] Do not show the number of pull requests when there are no open pull requests - #7258",
      "[Improved] Accessibility attributes for dialog - #6496. Thanks @HirdayGupta!",
      "[Improved] Initiate cloning by pressing \"Enter\" when a repository is selected - #6570. Thanks @Daniel-McCarthy!",
      "[Improved] Manual Conflicts button styling - #7302",
      "[Improved] \"Add\" button in repository list should always be visible - #6646"
    ],
    "1.7.0-beta2": [
      "[New] Rebase your current branch onto another branch using a guided flow - #5953",
      "[Fixed] Horizontal scroll bar appears unnecessarily when switching branches - #7212",
      "[Fixed] License templates do not end with newline character - #6999",
      "[Fixed] Merge/Rebase conflicts banners do not clear when aborting the operation outside Desktop - #7046",
      "[Fixed] Missing tooltips for change indicators in the sidebar - #7174",
      "[Fixed] Icon accessibility labels fail when multiple icons are visible at the same time - #7174",
      "[Improved] Pull requests load faster and PR build status updates automatically - #7163"
    ],
    "1.7.0-beta1": [
      "[New] Recently opened repositories appear at the top of the repository list - #7132",
      "[Fixed] Error when selecting diff text while diff is updating - #7131",
      "[Fixed] Crash when unable to create log file on disk - #7096",
      "[Fixed] Race condition with remote lookup could cause push to go to incorrect remote - #6986",
      "[Fixed] Mistaken classification of all crashes being related to launch - #7126",
      "[Fixed] Prevent menus from being disabled by activity in inactive repositories - #6313",
      "[Fixed] \"Automatically Switch Theme\" on macOS does not check theme on launch - #7116. Thanks @say25!",
      "[Fixed] Clicking \"Undo\" doesn't repopulate summary in commit form - #6390. Thanks @humphd!",
      "[Fixed] Emoji rendering in app broken when account name has special characters - #6909",
      "[Fixed] Files staged outside Desktop for deletion are incorrectly marked as modified after committing - #4133",
      "[Improved] Visual feedback on \"Remove Repository\" and \"Discard Changes\" dialogs to show progress - #7015. Thanks @HashimotoYT!",
      "[Improved] Onboarding language for blank slate components - #6638. Thanks @jamesgeorge007!",
      "[Improved] Manually refresh pull requests instead of having to wait for a fetch - #7027"
    ],
    "1.6.6": [
      "[Fixed] Clicking \"Undo\" doesn't repopulate summary in commit form - #6390. Thanks @humphd!",
      "[Fixed] Handle error when unable to create log file for app - #7096",
      "[Fixed] Crash when selecting text while the underlying diff changes - #7131"
    ],
    "1.6.6-test1": [
      "[Fixed] Clicking \"Undo\" doesn't repopulate summary in commit form - #6390. Thanks @humphd!",
      "[Fixed] Handle error when unable to create log file for app - #7096",
      "[Fixed] Crash when selecting text while the underlying diff changes - #7131"
    ],
    "1.6.5": [
      "[Fixed] Publish Repository does not let you publish to an organization on your Enterprise account - #7052"
    ],
    "1.6.5-beta2": [
      "[Fixed] Publish Repository does not let you choose an organization on your Enterprise account - #7052"
    ],
    "1.6.5-beta1": [
      "[Fixed] Publish Repository does not let you choose an organization on your Enterprise account - #7052"
    ],
    "1.6.4": [
      "[Fixed] Embedded Git not working for core.longpath usage in some environments - #7028",
      "[Fixed] \"Recover missing repository\" can get stuck in a loop - #7038"
    ],
    "1.6.4-beta1": [
      "[Fixed] Embedded Git not working for core.longpath usage in some environments - #7028",
      "[Fixed] \"Recover missing repository\" can get stuck in a loop - #7038"
    ],
    "1.6.4-beta0": [
      "[Removed] Option to discard when files would be overwritten by a checkout - #7016"
    ],
    "1.6.3": [
      "[New] Display \"pull with rebase\" if a user has set this option in their Git config - #6553 #3422",
      "[Fixed] Context menu does not open when right clicking on the edges of files in Changes list - #6296. Thanks @JQuinnie!",
      "[Fixed] Display question mark in image when no commit selected in dark theme - #6915. Thanks @say25!",
      "[Fixed] No left padding for :emoji:/@user/#issue autocomplete forms. - #6895. Thanks @murrelljenna!",
      "[Fixed] Reinstate missing image and update illustration in dark theme when no local changes exist - #6894",
      "[Fixed] Resizing the diff area preserves text selection range - #2677",
      "[Fixed] Text selection in wrapped diff lines now allows selection of individual lines - #1551",
      "[Improved] Add option to fetch when a user needs to pull changes from the remote before pushing - #2738 #5451",
      "[Improved] Enable Git protocol v2 for fetch/push/pull operations - #6142",
      "[Improved] Moving mouse pointer outside visible diff while selecting a range of lines in a partial commit now automatically scrolls the diff - #658",
      "[Improved] Sign in form validates both username and password - #6952. Thanks @say25!",
      "[Improved] Update GitHub logo in \"About\" dialog - #5619. Thanks @HashimotoYT!"
    ],
    "1.6.3-beta4": [
      "[Improved] Update GitHub logo in \"About\" dialog - #5619. Thanks @HashimotoYT!",
      "[Improved] Sign in form validates both username and password - #6952. Thanks @say25!"
    ],
    "1.6.3-beta3": [
      "[New] Display \"pull with rebase\" if a user has set this option in their Git config - #6553 #3422",
      "[Added] Provide option to discard when files would be overwritten by a checkout - #6755. Thanks @mathieudutour!",
      "[Fixed] No left padding for :emoji:/@user/#issue autocomplete forms. - #6895. Thanks @murrelljenna!",
      "[Fixed] Reinstate missing image and fix illustration to work in the dark theme when there are no local changes - #6894",
      "[Fixed] Display question mark image when there is no commit selected in dark theme - #6915. Thanks @say25!",
      "[Improved] Group and filter repositories by owner - #6923",
      "[Improved] Add option to fetch when a user needs to pull changes from the remote before pushing - #2738 #5451"
    ],
    "1.6.3-beta2": [
      "[Fixed] Text selection in wrapped diff lines now allows selection of individual lines - #1551",
      "[Fixed] Resizing the diff area preserves text selection range - #2677",
      "[Improved] Moving the mouse pointer outside of the visible diff while selecting a range of lines in a partial commit will now automatically scroll the diff - #658"
    ],
    "1.6.3-beta1": [
      "[New] Branches that have been merged and deleted on GitHub.com will now be pruned after two weeks - #750",
      "[Fixed] Context menu doesn't open when right clicking on the edges of files in Changes list - #6296. Thanks @JQuinnie!",
      "[Improved] Enable Git protocol v2 for fetch/push/pull operations - #6142",
      "[Improved] Upgrade to Electron v3 - #6391"
    ],
    "1.6.2": [
      "[Added] Allow users to also resolve manual conflicts when resolving merge conflicts - #6062",
      "[Added] Automatic switching between Dark and Light modes on macOS - #5037. Thanks @say25!",
      "[Added] Crystal and Julia syntax highlighting - #6710. Thanks @KennethSweezy!",
      "[Added] Lua and Fortran syntax highlighting - #6700. Thanks @SimpleBinary!",
      "[Fixed] Abbreviated commits are not long enough for large repositories - #6662. Thanks @say25!",
      "[Fixed] App menu bar visible on hover on Windows when in \"Let’s get started\" mode - #6669",
      "[Fixed] Fix pointy corners on commit message text area - #6635. Thanks @lisavogtsf!",
      "[Fixed] Inconsistent \"Reveal in …\" labels for context menus - #6466. Thanks @say25!",
      "[Fixed] Merge conflict conflict did not ask user to resolve some binary files - #6693",
      "[Fixed] Prevent concurrent fetches between user and status indicator checks - #6121 #5438 #5328",
      "[Fixed] Remember scroll positions in History and Changes lists - #5177 #5059. Thanks @Daniel-McCarthy!",
      "[Improved] Guided merge conflict resolution only commits changes relevant to the merge - #6349",
      "[Improved] Use higher contrast color for links in \"Merge Conflicts\" dialog - #6758",
      "[Improved] Add link to all release notes in Release Notes dialog - #6443. Thanks @koralcem!",
      "[Improved] Arrow for renamed/copied changes when viewing commit - #6519. Thanks @koralcem!",
      "[Improved] Updated verbiage for ignoring the files - #6689. Thanks @PaulViola!"
    ],
    "1.6.2-beta3": [
      "[Improved] Guided merge conflict resolution only commits changes relevant to the merge - #6349"
    ],
    "1.6.2-beta2": [
      "[Added] Allow users to also resolve manual conflicts when resolving merge conflicts - #6062",
      "[Added] Crystal and Julia syntax highlighting - #6710. Thanks @KennethSweezy!",
      "[Fixed] Fix pointy corners on commit message text area - #6635. Thanks @lisavogtsf!",
      "[Fixed] Use higher contrast color for links in \"Merge Conflicts\" dialog - #6758"
    ],
    "1.6.2-beta1": [
      "[Added] Automatic switching between Dark and Light modes on macOS - #5037. Thanks @say25!",
      "[Added] Lua and Fortran syntax highlighting - #6700. Thanks @SimpleBinary!",
      "[Fixed] Abbreviated commits are not long enough for large repositories - #6662. Thanks @say25!",
      "[Fixed] App menu bar visible on hover on Windows when in \"Let’s get started\" mode - #6669",
      "[Fixed] Remember scroll positions in History and Changes lists - #5177 #5059. Thanks @Daniel-McCarthy!",
      "[Fixed] Inconsistent \"Reveal in …\" labels for context menus - #6466. Thanks @say25!",
      "[Fixed] Prevent concurrent fetches between user and status indicator checks - #6121 #5438 #5328",
      "[Fixed] Merge conflict conflict did not ask user to resolve some binary files - #6693",
      "[Improved] Add link to all release notes in Release Notes dialog - #6443. Thanks @koralcem!",
      "[Improved] Arrow for renamed/copied changes when viewing commit - #6519. Thanks @koralcem!",
      "[Improved] Menu state updating to address race condition - #6643",
      "[Improved] Updated verbiage when clicking on changed files to make it more explicit what will occur when you ignore the file(s) - #6689. Thanks @PaulViola!"
    ],
    "1.6.2-beta0": [
      "[Fixed] Don't show \"No local changes\" view when switching between changed files"
    ],
    "1.6.1": [
      "[Fixed] Don't show \"No local changes\" view when switching between changed files"
    ],
    "1.6.0": [
      "[New] Help users add their first repo during onboarding - #6474",
      "[New] \"No local changes\" view helpfully suggests next actions for you to take - #6445",
      "[Added] Support JetBrains Webstorm as an external editor - #6077. Thanks @KennethSweezy!",
      "[Added] Add Visual Basic syntax highlighting - #6461. Thanks @SimpleBinary!",
      "[Fixed] Automatically locate a missing repository when it cannot be found - #6228. Thanks @msftrncs!",
      "[Fixed] Don't include untracked files in merge commit - #6411",
      "[Fixed] Don't show \"Still Conflicted Warning\" when all conflicts are resolved - #6451",
      "[Fixed] Only execute menu action a single time upon hitting Enter - #5344",
      "[Fixed] Show autocompletion of GitHub handles and issues properly in commit description field - #6459",
      "[Improved] Repository list when no repositories found - #5566 #6474",
      "[Improved] Image diff menu no longer covered by large images - #6520. Thanks @06b!",
      "[Improved] Enable additional actions during a merge conflict - #6385",
      "[Improved] Increase contrast on input placeholder color in dark mode - #6556",
      "[Improved] Don't show merge success banner when attempted merge doesn't complete - #6282",
      "[Improved] Capitalize menu items appropriately on macOS - #6469"
    ],
    "1.6.0-beta3": [
      "[Fixed] Autocomplete selection does not overflow text area - #6459",
      "[Fixed] No local changes views incorrectly rendering ampersands - #6596",
      "[Improved] Capitalization of menu items on macOS - #6469"
    ],
    "1.6.0-beta2": [
      "[New] \"No local changes\" view makes it easy to find and accomplish common actions - #6445",
      "[Fixed] Automatically locate a missing repository when it cannot be found - #6228. Thanks @msftrncs!",
      "[Improved] Enable additional actions during a merge conflict - #6385",
      "[Improved] Increase contrast on input placeholder color in dark mode - #6556",
      "[Improved] Merge success banner no longer shown when attempted merge doesn't complete - #6282"
    ],
    "1.6.0-beta1": [
      "[New] Help users add their first repo during onboarding - #6474",
      "[Added] Include ability for users to add new repositories when there are none available - #5566 #6474",
      "[Added] Support JetBrains Webstorm as an external editor - #6077. Thanks @KennethSweezy!",
      "[Added] Add Visual Basic syntax highlighting - #6461. Thanks @SimpleBinary!",
      "[Fixed] Don't include untracked files in merge commit - #6411",
      "[Fixed] Don't show \"Still Conflicted Warning\" when all conflicts are resolved - #6451",
      "[Fixed] Enter when using keyboard to navigate app menu executed menu action twice - #5344",
      "[Improved] Image diff menu no longer covered by large images - #6520. Thanks @06b!"
    ],
    "1.5.2-beta0": [],
    "1.5.1": [
      "[Added] Provide keyboard shortcut for getting to commit summary field - #1719. Thanks @bruncun!",
      "[Added] Add hover states on list items and tabs - #6310",
      "[Added] Add Dockerfile syntax highlighting - #4533. Thanks @say25!",
      "[Added] Support Visual SlickEdit as an external editor - #6029. Thanks @texasaggie97!",
      "[Fixed] Allow repositories to be cloned to empty folders - #5857. Thanks @Daniel-McCarthy!",
      "[Fixed] Prevent creating branch with detached HEAD from reverting to default branch - #6085",
      "[Fixed] Fix \"Open In External Editor\" for Atom/VS Code on Windows when paths contain spaces - #6181. Thanks @msftrncs!",
      "[Fixed] Persist Branch List and Pull Request List filter text - #6002. Thanks @Daniel-McCarthy!",
      "[Fixed] Retain renamed branches position in recent branches list - #6155. Thanks @gnehcc!",
      "[Fixed] Prevent avatar duplication when user is co-author and committer - #6135. Thanks @bblarney!",
      "[Fixed] Provide keyboard selection for the \"Clone a Repository\" dialog - #3596. Thanks @a-golovanov!",
      "[Fixed] Close License & Open Source Notices dialog upon pressing \"Enter\" in dialog - #6137. Thanks @bblarney!",
      "[Fixed] Dismiss \"Merge into Branch\" dialog with escape key - #6154. Thanks @altaf933!",
      "[Fixed] Focus branch selector when comparing to branch from menu - #5600",
      "[Fixed] Reverse fold/unfold icons for expand/collapse commit summary - #6196. Thanks @HazemAM!",
      "[Improved] Allow toggling between diff modes - #6231. Thanks @06b!",
      "[Improved] Show focus around full input field - #6234. Thanks @seokju-na!",
      "[Improved] Make lists scroll to bring selected items into view - #6279",
      "[Improved] Consistently order the options for adding a repository - #6396. Thanks @vilanz!",
      "[Improved] Clear merge conflicts banner after there are no more conflicted files - #6428"
    ],
    "1.5.1-beta6": [
      "[Improved] Consistently order the options for adding a repository - #6396. Thanks @vilanz!",
      "[Improved] Clear merge conflicts banner after there are no more conflicted files - #6428"
    ],
    "1.5.1-beta5": [
      "[Improved] Commit conflicted files warning - #6381",
      "[Improved] Dismissable merge conflict dialog and associated banner - #6379 #6380",
      "[Fixed] Fix feature flag for readme overwrite warning so that it shows on beta - #6412"
    ],
    "1.5.1-beta4": [
      "[Improved] Display warning if existing readme file will be overwritten - #6338. Thanks @Daniel-McCarthy!",
      "[Improved] Add check for attempts to commit >100 MB files without Git LFS - #997. Thanks @Daniel-McCarthy!",
      "[Improved] Merge conflicts dialog visual updates - #6377"
    ],
    "1.5.1-beta3": [
      "[Improved] Maintains state on tabs for different methods of cloning repositories - #5937"
    ],
    "1.5.1-beta2": [
      "[Improved] Clarified internal documentation - #6348. Thanks @bblarney!"
    ],
    "1.5.1-beta1": [
      "[Added] Provide keyboard shortcut for getting to commit summary field - #1719. Thanks @bruncun!",
      "[Added] Add hover states on list items and tabs - #6310",
      "[Added] Add Dockerfile syntax highlighting - #4533. Thanks @say25!",
      "[Added] Support Visual SlickEdit as an external editor - #6029. Thanks @texasaggie97!",
      "[Improved] Allow toggling between diff modes - #6231. Thanks @06b!",
      "[Improved] Show focus around full input field - #6234. Thanks @seokju-na!",
      "[Improved] Make lists scroll to bring selected items into view - #6279",
      "[Fixed] Allow repositories to be cloned to empty folders - #5857. Thanks @Daniel-McCarthy!",
      "[Fixed] Prevent creating branch with detached HEAD from reverting to default branch - #6085",
      "[Fixed] Fix 'Open In External Editor' for Atom/VS Code on Windows when paths contain spaces - #6181. Thanks @msftrncs!",
      "[Fixed] Persist Branch List and Pull Request List filter text - #6002. Thanks @Daniel-McCarthy!",
      "[Fixed] Retain renamed branches position in recent branches list - #6155. Thanks @gnehcc!",
      "[Fixed] Prevent avatar duplication when user is co-author and committer - #6135. Thanks @bblarney!",
      "[Fixed] Provide keyboard selection for the ‘Clone a Repository’ dialog - #3596. Thanks @a-golovanov!",
      "[Fixed] Close License & Open Source Notices dialog upon pressing \"Enter\" in dialog - #6137. Thanks @bblarney!",
      "[Fixed] Dismiss \"Merge into Branch\" dialog with escape key - #6154. Thanks @altaf933!",
      "[Fixed] Focus branch selector when comparing to branch from menu - #5600",
      "[Fixed] Reverse fold/unfold icons for expand/collapse commit summary - #6196. Thanks @HazemAM!"
    ],
    "1.5.1-beta0": [],
    "1.5.0": [
      "[New] Clone, create, or add repositories right from the repository dropdown - #5878",
      "[New] Drag-and-drop to add local repositories from macOS tray icon - #5048",
      "[Added] Resolve merge conflicts through a guided flow - #5400",
      "[Added] Allow merging branches directly from branch dropdown - #5929. Thanks @bruncun!",
      "[Added] Commit file list now has \"Copy File Path\" context menu action - #2944. Thanks @Amabel!",
      "[Added] Keyboard shortcut for \"Rename Branch\" menu item - #5964. Thanks @agisilaos!",
      "[Added] Notify users when a merge is successfully completed - #5851",
      "[Fixed] \"Compare on GitHub\" menu item enabled when no repository is selected - #6078",
      "[Fixed] Diff viewer blocks keyboard navigation using reverse tab order - #2794",
      "[Fixed] Launching Desktop from browser always asks to clone repository - #5913",
      "[Fixed] Publish dialog displayed on push when repository is already published - #5936",
      "[Improved] \"Publish Repository\" dialog handles emoji characters - #5980. Thanks @WaleedAshraf!",
      "[Improved] Avoid repository checks when no path is specified in \"Create Repository\" dialog - #5828. Thanks @JakeHL!",
      "[Improved] Clarify the direction of merging branches - #5930. Thanks @JQuinnie!",
      "[Improved] Default commit summary more explanatory and consistent with GitHub.com - #6017. Thanks @Daniel-McCarthy!",
      "[Improved] Display a more informative message on merge dialog when branch is up to date - #5890",
      "[Improved] Getting a repository's status only blocks other operations when absolutely necessary - #5952",
      "[Improved] Display current branch in header of merge dialog - #6027",
      "[Improved] Sanitize repository name before publishing to GitHub - #3090. Thanks @Daniel-McCarthy!",
      "[Improved] Show the branch name in \"Update From Default Branch\" menu item - #3018. Thanks @a-golovanov!",
      "[Improved] Update license and .gitignore templates for initializing a new repository - #6024. Thanks @say25!"
    ],
    "1.5.0-beta5": [],
    "1.5.0-beta4": [
      "[Fixed] \"Compare on GitHub\" menu item enabled when no repository is selected - #6078",
      "[Fixed] Diff viewer blocks keyboard navigation using reverse tab order - #2794",
      "[Improved] \"Publish Repository\" dialog handles emoji characters - #5980. Thanks @WaleedAshraf!"
    ],
    "1.5.0-beta3": [],
    "1.5.0-beta2": [
      "[Added] Resolve merge conflicts through a guided flow - #5400",
      "[Added] Notify users when a merge is successfully completed - #5851",
      "[Added] Allow merging branches directly from branch dropdown - #5929. Thanks @bruncun!",
      "[Improved] Merge dialog displays current branch in header - #6027",
      "[Improved] Clarify the direction of merging branches - #5930. Thanks @JQuinnie!",
      "[Improved] Show the branch name in \"Update From Default Branch\" menu item - #3018. Thanks @a-golovanov!",
      "[Improved] Default commit summary more explanatory and consistent with GitHub.com - #6017. Thanks @Daniel-McCarthy!",
      "[Improved] Updated license and .gitignore templates for initializing a new repository - #6024. Thanks @say25!"
    ],
    "1.5.0-beta1": [
      "[New] Repository switcher has a convenient \"Add\" button to add other repositories - #5878",
      "[New] macOS tray icon now supports drag-and-drop to add local repositories - #5048",
      "[Added] Keyboard shortcut for \"Rename Branch\" menu item - #5964. Thanks @agisilaos!",
      "[Added] Commit file list now has \"Copy File Path\" context menu action - #2944. Thanks @Amabel!",
      "[Fixed] Launching Desktop from browser always asks to clone repository - #5913",
      "[Fixed] Publish dialog displayed on push when repository is already published - #5936",
      "[Improved] Sanitize repository name before publishing to GitHub - #3090. Thanks @Daniel-McCarthy!",
      "[Improved] Getting a repository's status only blocks other operations when absolutely necessary - #5952",
      "[Improved] Avoid repository checks when no path is specified in \"Create Repository\" dialog - #5828. Thanks @JakeHL!",
      "[Improved] Display a more informative message on merge dialog when branch is up to date - #5890"
    ],
    "1.4.4-beta0": [],
    "1.4.3": [
      "[Added] Add \"Remove Repository\" keyboard shortcut - #5848. Thanks @say25!",
      "[Added] Add keyboard shortcut to delete a branch - #5018. Thanks @JakeHL!",
      "[Fixed] Emoji autocomplete not rendering in some situations - #5859",
      "[Fixed] Release notes text overflowing dialog box - #5854. Thanks @amarsiingh!",
      "[Improved] Support Python 3 in Desktop CLI on macOS - #5843. Thanks @munir131!",
      "[Improved] Avoid unnecessarily reloading commit history - #5470",
      "[Improved] Publish Branch dialog will publish commits when pressing Enter - #5777. Thanks @JKirkYuan!"
    ],
    "1.4.3-beta2": [
      "[Added] Added keyboard shortcut to delete a branch - #5018. Thanks @JakeHL!",
      "[Fixed] Fix release notes text overflowing dialog box - #5854. Thanks @amarsiingh!",
      "[Improved] Avoid unnecessarily reloading commit history - #5470"
    ],
    "1.4.3-beta1": [
      "[Added] Add \"Remove Repository\" keyboard shortcut - #5848. Thanks @say25!",
      "[Fixed] Fix emoji autocomplete not rendering in some situations - #5859",
      "[Fixed] Support Python 3 in Desktop CLI on macOS - #5843. Thanks @munir131!",
      "[Improved] Publish Branch dialog will publish commits when pressing Enter - #5777. Thanks @JKirkYuan!"
    ],
    "1.4.3-beta0": [],
    "1.4.2": [
      "[New] Show resolved conflicts as resolved in Changes pane - #5609",
      "[Added] Add Terminator, MATE Terminal, and Terminology shells - #5753. Thanks @joaomlneto!",
      "[Fixed] Update embedded Git to version 2.19.1 for security vulnerability fix",
      "[Fixed] Always show commit history list when History tab is clicked - #5783. Thanks @JKirkYuan!",
      "[Fixed] Stop overriding the protocol of a detected GitHub repository - #5721",
      "[Fixed] Update sign in error message - #5766. Thanks @tiagodenoronha!",
      "[Fixed] Correct overflowing T&C and License Notices dialogs - #5756. Thanks @amarsiingh!",
      "[Improved] Add default commit message for single-file commits - #5240. Thanks @lean257!",
      "[Improved] Refresh commit list faster after reverting commit via UI - #5752",
      "[Improved] Add repository path to Remove repository dialog - #5805. Thanks @NickCraver!",
      "[Improved] Display whether user entered incorrect username or email address - #5775. Thanks @tiagodenoronha!",
      "[Improved] Update Discard Changes dialog text when discarding all changes - #5744. Thanks @Daniel-McCarthy!"
    ],
    "1.4.2-beta0": [],
    "1.4.1-test2": [
      "Testing changes to how Desktop performs CI platform checks"
    ],
    "1.4.1-test1": [
      "Testing changes to how Desktop performs CI platform checks"
    ],
    "1.4.1": [
      "[Added] Support for opening repository in Cygwin terminal - #5654. Thanks @LordOfTheThunder!",
      "[Fixed] 'Compare to Branch' menu item not disabled when modal is open - #5673. Thanks @kanishk98!",
      "[Fixed] Co-author form does not show/hide for newly-added repository - #5490",
      "[Fixed] Desktop command line always suffixes `.git` to URL when starting a clone - #5529. Thanks @j-f1!",
      "[Fixed] Dialog styling issue for dark theme users on Windows - #5629. Thanks @cwongmath!",
      "[Fixed] No message shown when filter returns no results in Clone Repository view - #5637. Thanks @DanielHix!",
      "[Improved] Branch names cannot start with a '+' character - #5594. Thanks @Daniel-McCarthy!",
      "[Improved] Clone dialog re-runs filesystem check when re-focusing on Desktop - #5518. Thanks @Daniel-McCarthy!",
      "[Improved] Commit disabled when commit summary is only spaces - #5677. Thanks @Daniel-McCarthy!",
      "[Improved] Commit summary expander sometimes shown when not needed - #5700. Thanks @aryyya!",
      "[Improved] Error handling when looking for merge base of a missing ref - #5612",
      "[Improved] Warning if branch exists on remote when creating branch - #5141. Thanks @Daniel-McCarthy!"
    ],
    "1.4.1-beta1": [
      "[Added] Support for opening repository in Cygwin terminal - #5654. Thanks @LordOfTheThunder!",
      "[Fixed] 'Compare to Branch' menu item not disabled when modal is open - #5673. Thanks @kanishk98!",
      "[Fixed] No message shown when filter returns no results in Clone Repository view - #5637. Thanks @DanielHix!",
      "[Fixed] Co-author form does not show/hide for newly-added repository - #5490",
      "[Fixed] Dialog styling issue for dark theme users on Windows - #5629. Thanks @cwongmath!",
      "[Fixed] Desktop command line always suffixes `.git` to URL when starting a clone - #5529. Thanks @j-f1!",
      "[Improved] Commit summary expander sometimes shown when not needed - #5700. Thanks @aryyya!",
      "[Improved] Commit disabled when commit summary is only spaces - #5677. Thanks @Daniel-McCarthy!",
      "[Improved] Error handling when looking for merge base of a missing ref - #5612",
      "[Improved] Clone dialog re-runs filesystem check when re-focusing on Desktop - #5518. Thanks @Daniel-McCarthy!",
      "[Improved] Branch names cannot start with a '+' character - #5594. Thanks @Daniel-McCarthy!",
      "[Improved] Warning if branch exists on remote when creating branch - #5141. Thanks @Daniel-McCarthy!"
    ],
    "1.4.1-beta0": [],
    "1.4.0": [
      "[New] When an update is available for GitHub Desktop, release notes can be viewed in Desktop - #2774",
      "[New] Detect merge conflicts when comparing branches - #4588",
      "[Fixed] Avoid double checkout warning when opening a pull request in Desktop - #5375",
      "[Fixed] Error when publishing repository is now associated with the right tab - #5422. Thanks @Daniel-McCarthy!",
      "[Fixed] Disable affected menu items when on detached HEAD - #5500. Thanks @say25!",
      "[Fixed] Show border when commit description is expanded - #5506. Thanks @aryyya!",
      "[Fixed] GitLab URL which corresponds to GitHub repository of same name cloned GitHub repository - #4154",
      "[Fixed] Caret in co-author selector is hidden when dark theme enabled - #5589",
      "[Fixed] Authenticating to GitHub Enterprise fails when user has no emails defined - #5585",
      "[Improved] Avoid multiple lookups of default remote - #5399"
    ],
    "1.4.0-beta3": [
      "[New] When an update is available for GitHub Desktop, the release notes can be viewed in Desktop - #2774",
      "[New] Detect merge conflicts when comparing branches - #4588",
      "[Fixed] Avoid double checkout warning when opening a pull request in Desktop - #5375",
      "[Fixed] Error when publishing repository is now associated with the right tab - #5422. Thanks @Daniel-McCarthy!",
      "[Fixed] Disable affected menu items when on detached HEAD - #5500. Thanks @say25!",
      "[Fixed] Show border when commit description is expanded - #5506. Thanks @aryyya!",
      "[Fixed] GitLab URL which corresponds to GitHub repository of same name cloned GitHub repository - #4154",
      "[Improved] Avoid multiple lookups of default remote - #5399",
      "[Improved] Skip optional locks when checking status of repository - #5376"
    ],
    "1.4.0-beta2": [
      "[New] When an update is available for GitHub Desktop, the release notes can be viewed in Desktop - #2774",
      "[New] Detect merge conflicts when comparing branches - #4588",
      "[Fixed] Avoid double checkout warning when opening a pull request in Desktop - #5375",
      "[Fixed] Error when publishing repository is now associated with the right tab - #5422. Thanks @Daniel-McCarthy!",
      "[Fixed] Disable affected menu items when on detached HEAD - #5500. Thanks @say25!",
      "[Fixed] Show border when commit description is expanded - #5506. Thanks @aryyya!",
      "[Fixed] GitLab URL which corresponds to GitHub repository of same name cloned GitHub repository - #4154",
      "[Improved] Avoid multiple lookups of default remote - #5399",
      "[Improved] Skip optional locks when checking status of repository - #5376"
    ],
    "1.4.0-beta1": [
      "[New] When an update is available for GitHub Desktop, the release notes can be viewed in Desktop - #2774",
      "[New] Detect merge conflicts when comparing branches - #4588",
      "[Fixed] Avoid double checkout warning when opening a pull request in Desktop - #5375",
      "[Fixed] Error when publishing repository is now associated with the right tab - #5422. Thanks @Daniel-McCarthy!",
      "[Fixed] Disable affected menu items when on detached HEAD - #5500. Thanks @say25!",
      "[Fixed] Show border when commit description is expanded - #5506. Thanks @aryyya!",
      "[Fixed] GitLab URL which corresponds to GitHub repository of same name cloned GitHub repository - #4154",
      "[Improved] Avoid multiple lookups of default remote - #5399",
      "[Improved] Skip optional locks when checking status of repository - #5376"
    ],
    "1.4.0-beta0": [],
    "1.3.5": [
      "[Fixed] Disable delete button while deleting a branch - #5331",
      "[Fixed] History now avoids calling log.showSignature if set in config - #5466",
      "[Fixed] Start blocking the ability to add local bare repositories - #4293. Thanks @Daniel-McCarthy!",
      "[Fixed] Revert workaround for tooltip issue on Windows - #3362. Thanks @divayprakash!",
      "[Improved] Error message when publishing to missing organisation - #5380. Thanks @Daniel-McCarthy!",
      "[Improved] Don't hide commit details when commit description is expanded. - #5471. Thanks @aryyya!"
    ],
    "1.3.5-beta1": [
      "[Fixed] Disable delete button while deleting a branch - #5331",
      "[Fixed] History now avoids calling log.showSignature if set in config - #5466",
      "[Fixed] Start blocking the ability to add local bare repositories - #4293. Thanks @Daniel-McCarthy!",
      "[Fixed] Revert workaround for tooltip issue on Windows - #3362. Thanks @divayprakash!",
      "[Improved] Error message when publishing to missing organisation - #5380. Thanks @Daniel-McCarthy!",
      "[Improved] Don't hide commit details when commit summary description is expanded. - #5471. Thanks @aryyya!"
    ],
    "1.3.5-beta0": [],
    "1.3.4": [
      "[Improved] Cloning message uses remote repo name not file destination - #5413. Thanks @lisavogtsf!",
      "[Improved] Support VSCode user scope installation - #5281. Thanks @saschanaz!"
    ],
    "1.3.4-beta1": [
      "[Improved] Cloning message uses remote repo name not file destination - #5413. Thanks @lisavogtsf!",
      "[Improved] Support VSCode user scope installation - #5281. Thanks @saschanaz!"
    ],
    "1.3.4-beta0": [],
    "1.3.3": [
      "[Fixed] Maximize and restore app on Windows does not fill available space - #5033",
      "[Fixed] 'Clone repository' menu item label is obscured on Windows - #5348. Thanks @Daniel-McCarthy!",
      "[Fixed] User can toggle files when commit is in progress - #5341. Thanks @masungwon!",
      "[Improved] Repository indicator background work - #5317 #5326 #5363 #5241 #5320"
    ],
    "1.3.3-beta1": [
      "[Fixed] Maximize and restore app on Windows does not fill available space - #5033",
      "[Fixed] 'Clone repository' menu item label is obscured on Windows - #5348. Thanks @Daniel-McCarthy!",
      "[Fixed] User can toggle files when commit is in progress - #5341. Thanks @masungwon!",
      "[Improved] Repository indicator background work - #5317 #5326 #5363 #5241 #5320"
    ],
    "1.3.3-test6": ["Testing infrastructure changes"],
    "1.3.3-test5": ["Testing the new CircleCI config changes"],
    "1.3.3-test4": ["Testing the new CircleCI config changes"],
    "1.3.3-test3": ["Testing the new CircleCI config changes"],
    "1.3.3-test2": ["Testing the new CircleCI config changes"],
    "1.3.3-test1": ["Testing the new CircleCI config changes"],
    "1.3.2": [
      "[Fixed] Bugfix for background checks not being aware of missing repositories - #5282",
      "[Fixed] Check the local state of a repository before performing Git operations - #5289",
      "[Fixed] Switch to history view for default branch when deleting current branch during a compare - #5256",
      "[Fixed] Handle missing .git directory inside a tracked repository - #5291"
    ],
    "1.3.2-beta1": [
      "[Fixed] Bugfix for background checks not being aware of missing repositories - #5282",
      "[Fixed] Check the local state of a repository before performing Git operations - #5289",
      "[Fixed] Switch to history view for default branch when deleting current branch during a compare - #5256",
      "[Fixed] Handle missing .git directory inside a tracked repository - #5291"
    ],
    "1.3.1": [
      "[Fixed] Background Git operations on missing repositories are not handled as expected - #5282"
    ],
    "1.3.1-beta1": [
      "[Fixed] Background Git operations on missing repositories are not handled as expected - #5282"
    ],
    "1.3.1-beta0": [
      "[New] Notification displayed in History tab when the base branch moves ahead of the current branch - #4768",
      "[New] Repository list displays uncommitted changes indicator and ahead/behind information - #2259 #5095",
      "[Added] Option to move repository to trash when removing from app - #2108. Thanks @say25!",
      "[Added] Syntax highlighting for PowerShell files - #5081. Thanks @say25!",
      "[Fixed] \"Discard Changes\" context menu discards correct file when entry is not part of selected group - #4788",
      "[Fixed] Display local path of selected repository as tooltip - #4922. Thanks @yongdamsh!",
      "[Fixed] Display root directory name when repository is located at drive root - #4924",
      "[Fixed] Handle legacy macOS right click gesture - #4942",
      "[Fixed] History omits latest commit from list - #5243",
      "[Fixed] Markdown header elements hard to read in dark mode - #5133. Thanks @agisilaos!",
      "[Fixed] Only perform ahead/behind comparisons when branch selector is open - #5142",
      "[Fixed] Relax checks for merge commits for GitHub Enterprise repositories - #4329",
      "[Fixed] Render clickable link in \"squash and merge\" commit message - #5203. Thanks @1pete!",
      "[Fixed] Return key disabled when no matches found in Compare branch list - #4458",
      "[Fixed] Selected commit not remembered when switching between History and Changes tabs - #4985",
      "[Fixed] Selected commit when comparing is reset to latest when Desktop regains focus - #5069",
      "[Fixed] Support default branch detection for non-GitHub repositories - #4937",
      "[Improved] Change primary button color to blue for dark theme - #5074",
      "[Improved] Diff gutter elements should be considered button elements when interacting - #5158",
      "[Improved] Status parsing significantly more performant when handling thousands of changed files - #2449 #5186"
    ],
    "1.3.0": [
      "[New] Notification displayed in History tab when the base branch moves ahead of the current branch - #4768",
      "[New] Repository list displays uncommitted changes indicator and ahead/behind information - #2259 #5095",
      "[Added] Option to move repository to trash when removing from app - #2108. Thanks @say25!",
      "[Added] Syntax highlighting for PowerShell files - #5081. Thanks @say25!",
      "[Fixed] \"Discard Changes\" context menu discards correct file when entry is not part of selected group - #4788",
      "[Fixed] Display local path of selected repository as tooltip - #4922. Thanks @yongdamsh!",
      "[Fixed] Display root directory name when repository is located at drive root - #4924",
      "[Fixed] Handle legacy macOS right click gesture - #4942",
      "[Fixed] History omits latest commit from list - #5243",
      "[Fixed] Markdown header elements hard to read in dark mode - #5133. Thanks @agisilaos!",
      "[Fixed] Only perform ahead/behind comparisons when branch selector is open - #5142",
      "[Fixed] Relax checks for merge commits for GitHub Enterprise repositories - #4329",
      "[Fixed] Render clickable link in \"squash and merge\" commit message - #5203. Thanks @1pete!",
      "[Fixed] Return key disabled when no matches found in Compare branch list - #4458",
      "[Fixed] Selected commit not remembered when switching between History and Changes tabs - #4985",
      "[Fixed] Selected commit when comparing is reset to latest when Desktop regains focus - #5069",
      "[Fixed] Support default branch detection for non-GitHub repositories - #4937",
      "[Improved] Change primary button color to blue for dark theme - #5074",
      "[Improved] Diff gutter elements should be considered button elements when interacting - #5158",
      "[Improved] Status parsing significantly more performant when handling thousands of changed files - #2449 #5186"
    ],
    "1.3.0-beta7": [],
    "1.3.0-beta6": [],
    "1.3.0-beta5": [
      "[Fixed] Ensure commit message is cleared after successful commit - #4046",
      "[Fixed] History omits latest commit from list - #5243"
    ],
    "1.3.0-beta4": [
      "[Fixed] Only perform ahead/behind comparisons when branch selector is open - #5142",
      "[Fixed] Render clickable link in \"squash and merge\" commit message - #5203. Thanks @1pete!",
      "[Fixed] Selected commit not remembered when switching between History and Changes tabs - #4985",
      "[Fixed] Selected commit when comparing is reset to latest when Desktop regains focus - #5069"
    ],
    "1.3.0-beta3": [
      "[Fixed] \"Discard Changes\" context menu discards correct file when entry is not part of selected group - #4788",
      "[Fixed] Return key disabled when no matches found in Compare branch list - #4458",
      "[Improved] Status parsing significantly more performant when handling thousands of changed files - #2449 #5186"
    ],
    "1.3.0-beta2": [
      "[Added] Option to move repository to trash when removing from app - #2108. Thanks @say25!",
      "[Fixed] Markdown header elements hard to read in dark mode - #5133. Thanks @agisilaos!",
      "[Improved] Diff gutter elements should be considered button elements when interacting - #5158"
    ],
    "1.2.7-test3": ["Test deployment for electron version bump."],
    "1.3.0-beta1": [
      "[New] Notification displayed in History tab when the base branch moves ahead of the current branch - #4768",
      "[New] Repository list displays uncommitted changes count and ahead/behind information - #2259",
      "[Added] Syntax highlighting for PowerShell files- #5081. Thanks @say25!",
      "[Fixed] Display something when repository is located at drive root - #4924",
      "[Fixed] Relax checks for merge commits for GitHub Enterprise repositories - #4329",
      "[Fixed] Display local path of selected repository as tooltip - #4922. Thanks @yongdamsh!",
      "[Fixed] Support default branch detection for non-GitHub repositories - #4937",
      "[Fixed] Handle legacy macOS right click gesture - #4942",
      "[Improved] Repository list badge style tweaks and tweaks for dark theme - #5095",
      "[Improved] Change primary button color to blue for dark theme - #5074"
    ],
    "1.2.7-test2": ["Test deployment for electron version bump."],
    "1.2.7-test1": ["Sanity check deployment for refactored scripts"],
    "1.2.7-beta0": [
      "[Fixed] Visual indicator for upcoming feature should not be shown - #5026"
    ],
    "1.2.6": [
      "[Fixed] Visual indicator for upcoming feature should not be shown - #5026"
    ],
    "1.2.6-beta0": [
      "[Fixed] Feature flag for upcoming feature not applied correctly - #5024"
    ],
    "1.2.5": [
      "[Fixed] Feature flag for upcoming feature not applied correctly - #5024"
    ],
    "1.2.4": [
      "[New] Dark Theme preview - #4849",
      "[Added] Syntax highlighting for Cake files - #4935. Thanks @say25!",
      "[Added] WebStorm support for macOS - #4841. Thanks @mrsimonfletcher!",
      "[Fixed] Compare tab appends older commits when scrolling to bottom of list - #4964",
      "[Fixed] Remove temporary directory after Git LFS operation completes - #4414",
      "[Fixed] Unable to compare when two branches exist - #4947 #4730",
      "[Fixed] Unhandled errors when refreshing pull requests fails - #4844 #4866",
      "[Improved] Remove context menu needs to hint if a dialog will be shown - #4975",
      "[Improved] Upgrade embedded Git LFS - #4602 #4745",
      "[Improved] Update banner message clarifies that only Desktop needs to be restarted - #4891. Thanks @KennethSweezy!",
      "[Improved] Discard Changes context menu entry should contain ellipses when user needs to confirm - #4846. Thanks @yongdamsh!",
      "[Improved] Initializing syntax highlighting components - #4764",
      "[Improved] Only show overflow shadow when description overflows - #4898",
      "[Improved] Changes tab displays number of changed files instead of dot - #4772. Thanks @yongdamsh!"
    ],
    "1.2.4-beta5": [],
    "1.2.4-beta4": [
      "[Fixed] Compare tab appends older commits when scrolling to bottom of list - #4964",
      "[Fixed] Remove temporary directory after Git LFS operation completes - #4414",
      "[Improved] Remove context menu needs to hint if a dialog will be shown - #4975",
      "[Improved] Upgrade embedded Git LFS - #4602 #4745"
    ],
    "1.2.4-test1": [
      "Confirming latest Git LFS version addresses reported issues"
    ],
    "1.2.4-beta3": [
      "[Added] WebStorm support for macOS - #4841. Thanks @mrsimonfletcher!",
      "[Improved] Update banner message clarifies that only Desktop needs to be restarted - #4891. Thanks @KennethSweezy!"
    ],
    "1.2.4-beta2": [],
    "1.2.4-beta1": [
      "[New] Dark Theme preview - #4849",
      "[Added] Syntax highlighting for Cake files - #4935. Thanks @say25!",
      "[Fixed] Unable to compare when two branches exist - #4947 #4730",
      "[Fixed] Unhandled errors when refreshing pull requests fails - #4844 #4866",
      "[Improved] Discard Changes context menu entry should contain ellipses when user needs to confirm - #4846. Thanks @yongdamsh!",
      "[Improved] Initializing syntax highlighting components - #4764",
      "[Improved] Only show overflow shadow when description overflows - #4898",
      "[Improved] Changes tab displays number of changed files instead of dot - #4772. Thanks @yongdamsh!"
    ],
    "1.2.3": [
      "[Fixed] No autocomplete when searching for co-authors - #4847",
      "[Fixed] Error when checking out a PR from a fork - #4842"
    ],
    "1.2.3-beta1": [
      "[Fixed] No autocomplete when searching for co-authors - #4847",
      "[Fixed] Error when checking out a PR from a fork - #4842"
    ],
    "1.2.3-test1": [
      "Confirming switch from uglify-es to babel-minify addresses minification issue - #4871"
    ],
    "1.2.2": [
      "[Fixed] Make cURL/schannel default to using the Windows certificate store - #4817",
      "[Fixed] Restore text selection highlighting in diffs - #4818"
    ],
    "1.2.2-beta1": [
      "[Fixed] Make cURL/schannel default to using the Windows certificate store - #4817",
      "[Fixed] Text selection highlighting in diffs is back - #4818"
    ],
    "1.2.1": [
      "[Added] Brackets support for macOS - #4608. Thanks @3raxton!",
      "[Added] Pull request number and author are included in fuzzy-find filtering - #4653. Thanks @damaneice!",
      "[Fixed] Decreased the max line length limit - #3740. Thanks @sagaragarwal94!",
      "[Fixed] Updated embedded Git to 2.17.1 to address upstream security issue - #4791",
      "[Improved] Display the difference in file size of an image in the diff view - #4380. Thanks @ggajos!"
    ],
    "1.2.1-test1": ["Upgraded embedded Git to 2.17.0"],
    "1.2.1-beta1": [
      "[Added] Brackets support for macOS - #4608. Thanks @3raxton!",
      "[Added] Pull request number and author are included in fuzzy-find filtering - #4653. Thanks @damaneice!",
      "[Fixed] Decreased the max line length limit - #3740. Thanks @sagaragarwal94!",
      "[Fixed] Updated embedded Git to 2.17.1 to address upstream security issue - #4791",
      "[Improved] Display the difference in file size of an image in the diff view - #4380. Thanks @ggajos!"
    ],
    "1.2.1-beta0": [],
    "1.1.2-test6": ["Testing the Webpack v4 output from the project"],
    "1.2.0": [
      "[New] History now has ability to compare to another branch and merge outstanding commits",
      "[New] Support for selecting more than one file in the changes list - #1712. Thanks @icosamuel!",
      "[New] Render bitmap images in diffs - #4367. Thanks @MagicMarvMan!",
      "[Added] Add PowerShell Core support for Windows and macOS - #3791. Thanks @saschanaz!",
      "[Added] Add MacVim support for macOS - #4532. Thanks @johnelliott!",
      "[Added] Syntax highlighting for JavaServer Pages (JSP) - #4470. Thanks @damaneice!",
      "[Added] Syntax highlighting for Haxe files - #4445. Thanks @Gama11!",
      "[Added] Syntax highlighting for R files - #4455. Thanks @say25!",
      "[Fixed] 'Open in Shell' on Linux ensures Git is on PATH - #4619. Thanks @ziggy42!",
      "[Fixed] Pressing 'Enter' on filtered Pull Request does not checkout - #4673",
      "[Fixed] Alert icon shrinks in rename dialog when branch name is long - #4566",
      "[Fixed] 'Open in Desktop' performs fetch to ensure branch exists before checkout - #3006",
      "[Fixed] 'Open in Default Program' on Windows changes the window title - #4446",
      "[Fixed] Skip fast-forwarding when there are many eligible local branches - #4392",
      "[Fixed] Image diffs not working for files with upper-case file extension - #4466",
      "[Fixed] Syntax highlighting not working for files with upper-case file extension - #4462. Thanks @say25!",
      "[Fixed] Error when creating Git LFS progress causes clone to fail - #4307. Thanks @MagicMarvMan!",
      "[Fixed] 'Open File in External Editor' always opens a new instance - #4381",
      "[Fixed] 'Select All' shortcut now works for changes list - #3821",
      "[Improved] Automatically add valid repository when using command line interface - #4513. Thanks @ggajos!",
      "[Improved] Always fast-forward the default branch - #4506",
      "[Improved] Warn when trying to rename a published branch - #4035. Thanks @agisilaos!",
      "[Improved] Added context menu for files in commit history - #2845. Thanks @crea7or",
      "[Improved] Discarding all changes always prompts for confirmation - #4459",
      "[Improved] Getting list of changed files is now more efficient when dealing with thousands of files - #4443",
      "[Improved] Checking out a Pull Request may skip unnecessary fetch - #4068. Thanks @agisilaos!",
      "[Improved] Commit summary now has a hint to indicate why committing is disabled - #4429.",
      "[Improved] Pull request status text now matches format on GitHub - #3521",
      "[Improved] Add escape hatch to disable hardware acceleration when launching - #3921"
    ],
    "1.1.2-beta7": [],
    "1.1.2-beta6": [
      "[Added] Add MacVim support for macOS - #4532. Thanks @johnelliott!",
      "[Fixed] Open in Shell on Linux ensures Git is available on the user's PATH - #4619. Thanks @ziggy42!",
      "[Fixed] Keyboard focus issues when navigating Pull Request list - #4673",
      "[Improved] Automatically add valid repository when using command line interface - #4513. Thanks @ggajos!"
    ],
    "1.1.2-test5": ["Actually upgrading fs-extra to v6 in the app"],
    "1.1.2-test4": ["Upgrading fs-extra to v6"],
    "1.1.2-beta5": [
      "[Added] Syntax highlighting for JavaServer Pages (JSP) - #4470. Thanks @damaneice!",
      "[Fixed] Prevent icon from shrinking in rename dialog - #4566"
    ],
    "1.1.2-beta4": [
      "[New] New Compare tab allowing visualization of the relationship between branches",
      "[New] Support for selecting more than one file in the changes list - #1712. Thanks @icosamuel!",
      "[Fixed] 'Select All' shortcut now works for changes list - #3821",
      "[Improved] Always fast-forward the default branch - #4506",
      "[Improved] Warn when trying to rename a published branch - #4035. Thanks @agisilaos!",
      "[Improved] Added context menu for files in commit history - #2845. Thanks @crea7or",
      "[Improved] Discarding all changes always prompts for confirmation - #4459"
    ],
    "1.1.2-beta3": [
      "[Added] Syntax highlighting for Haxe files - #4445. Thanks @Gama11!",
      "[Added] Syntax highlighting for R files - #4455. Thanks @say25!",
      "[Fixed] Fetch to ensure \"Open in Desktop\" has a branch to checkout - #3006",
      "[Fixed] Handle the click event when opening a binary file - #4446",
      "[Fixed] Skip fast-forwarding when there are a lot of eligible local branches - #4392",
      "[Fixed] Image diffs not working for files with upper-case file extension - #4466",
      "[Fixed] Syntax highlighting not working for files with upper-case file extension - #4462. Thanks @say25!",
      "[Improved] Getting list of changed files is now more efficient when dealing with thousands of files - #4443",
      "[Improved] Checking out a Pull Request may skip unnecessary fetch - #4068. Thanks @agisilaos!",
      "[Improved] Commit summary now has a hint to indicate why committing is disabled - #4429."
    ],
    "1.1.2-test3": ["[New] Comparison Branch demo build"],
    "1.1.2-test2": [
      "Refactoring the diff internals to potentially land some SVG improvements"
    ],
    "1.1.2-test1": [
      "Refactoring the diff internals to potentially land some SVG improvements"
    ],
    "1.1.2-beta2": [
      "[New] Render bitmap images in diffs - #4367. Thanks @MagicMarvMan!",
      "[New] Add PowerShell Core support for Windows and macOS - #3791. Thanks @saschanaz!",
      "[Fixed] Error when creating Git LFS progress causes clone to fail - #4307. Thanks @MagicMarvMan!",
      "[Fixed] 'Open File in External Editor' does not use existing window - #4381",
      "[Fixed] Always ask for confirmation when discarding all changes - #4423",
      "[Improved] Pull request status text now matches format on GitHub - #3521",
      "[Improved] Add escape hatch to disable hardware acceleration when launching - #3921"
    ],
    "1.1.2-beta1": [],
    "1.1.1": [
      "[New] Render WebP images in diffs - #4164. Thanks @agisilaos!",
      "[Fixed] Edit context menus in commit form input elements - #3886",
      "[Fixed] Escape behavior for Pull Request list does not match Branch List - #3597",
      "[Fixed] Keep caret position after inserting completion for emoji/mention - #3835. Thanks @CarlRosell!",
      "[Fixed] Handle error events when watching files used to get Git LFS output - #4117",
      "[Fixed] Potential race condition when opening a fork pull request - #4149",
      "[Fixed] Show placeholder image when no pull requests found - #3973",
      "[Fixed] Disable commit summary and description inputs while commit in progress - #3893. Thanks @crea7or!",
      "[Fixed] Ensure pull request cache is cleared after last pull request merged - #4122",
      "[Fixed] Focus two-factor authentication dialog on input - #4220. Thanks @WaleedAshraf!",
      "[Fixed] Branches button no longer disabled while on an unborn branch - #4236. Thanks @agisilaos!",
      "[Fixed] Delete gitignore file when all entries cleared in Repository Settings - #1896",
      "[Fixed] Add visual indicator that a folder can be dropped on Desktop - #4004. Thanks @agisilaos!",
      "[Fixed] Attempt to focus the application window on macOS after signing in via the browser - #4126",
      "[Fixed] Refresh issues when user manually fetches - #4076",
      "[Improved] Add `Discard All Changes...` to context menu on changed file list - #4197. Thanks @xamm!",
      "[Improved] Improve contrast for button labels in app toolbar - #4219",
      "[Improved] Speed up check for submodules when discarding - #4186. Thanks @kmscode!",
      "[Improved] Make the keychain known issue more clear within Desktop - #4125",
      "[Improved] Continue past the 'diff too large' message and view the diff - #4050",
      "[Improved] Repository association might not have expected prefix - #4090. Thanks @mathieudutour!",
      "[Improved] Add message to gitignore dialog when not on default branch - #3720",
      "[Improved] Hide Desktop-specific forks in Branch List - #4127",
      "[Improved] Disregard accidental whitespace when cloning a repository by URL - #4216",
      "[Improved] Show alert icon in repository list when repository not found on disk - #4254. Thanks @gingerbeardman!",
      "[Improved] Repository list now closes after removing last repository - #4269. Thanks @agisilaos!",
      "[Improved] Move forget password link after the password dialog to match expected tab order - #4283. Thanks @iamnapo!",
      "[Improved] More descriptive text in repository toolbar button when no repositories are tracked - #4268. Thanks @agisilaos!",
      "[Improved] Context menu in Changes tab now supports opening file in your preferred editor - #4030"
    ],
    "1.1.1-beta4": [
      "[Improved] Context menu in Changes tab now supports opening file in your preferred editor - #4030"
    ],
    "1.1.1-beta3": [],
    "1.1.1-beta2": [
      "[New] Render WebP images in diffs - #4164. Thanks @agisilaos!",
      "[Fixed] Edit context menus in commit form input elements - #3886",
      "[Fixed] Escape behavior should match that of Branch List - #3972",
      "[Fixed] Keep caret position after inserting completion - #3835. Thanks @CarlRosell!",
      "[Fixed] Handle error events when watching files used to get Git LFS output - #4117",
      "[Fixed] Potential race condition when opening a fork pull request - #4149",
      "[Fixed] Show placeholder image when no pull requests found - #3973",
      "[Fixed] Disable input fields summary and description while commit in progress - #3893. Thanks @crea7or!",
      "[Fixed] Ensure pull request cache is cleared after last pull request merged - #4122",
      "[Fixed] Focus two-factor authentication dialog on input - #4220. Thanks @WaleedAshraf!",
      "[Fixed] Branches button no longer disabled while on an unborn branch - #4236. Thanks @agisilaos!",
      "[Fixed] Delete gitignore file when entries cleared in Repository Settings - #1896",
      "[Fixed] Add visual indicator that a folder can be dropped on Desktop - #4004. Thanks @agisilaos!",
      "[Improved] Add `Discard All Changes...` to context menu on changed file list - #4197. Thanks @xamm!",
      "[Improved] Improve contrast for button labels in app toolbar - #4219",
      "[Improved] Speed up check for submodules when discarding - #4186. Thanks @kmscode!",
      "[Improved] Make the keychain known issue more clear within Desktop - #4125",
      "[Improved] Continue past the 'diff too large' message and view the diff - #4050",
      "[Improved] Repository association might not have expected prefix - #4090. Thanks @mathieudutour!",
      "[Improved] Add message to gitignore dialog when not on default branch - #3720",
      "[Improved] Hide Desktop-specific forks in Branch List - #4127",
      "[Improved] Disregard accidental whitespace when cloning a repository by URL - #4216",
      "[Improved] Show alert icon in repository list when repository not found on disk - #4254. Thanks @gingerbeardman!",
      "[Improved] Repository list now closes after removing last repository - #4269. Thanks @agisilaos!",
      "[Improved] Move forget password link to after the password dialog to maintain expected tab order - #4283. Thanks @iamnapo!",
      "[Improved] More descriptive text in repository toolbar button when no repositories are tracked - #4268. Thanks @agisilaos!"
    ],
    "1.1.1-test2": ["[Improved] Electron 1.8.3 upgrade (again)"],
    "1.1.1-test1": [
      "[Improved] Forcing a focus on the window after the OAuth dance is done"
    ],
    "1.1.1-beta1": [],
    "1.1.0": [
      "[New] Check out pull requests from collaborators or forks from within Desktop",
      "[New] View the commit status of the branch when it has an open pull request",
      "[Added] Add RubyMine support for macOS - #3883. Thanks @gssbzn!",
      "[Added] Add TextMate support for macOS - #3910. Thanks @caiofbpa!",
      "[Added] Syntax highlighting for Elixir files - #3774. Thanks @joaovitoras!",
      "[Fixed] Update layout of branch blankslate image - #4011",
      "[Fixed] Expanded avatar stack in commit summary gets cut off - #3884",
      "[Fixed] Clear repository filter when switching tabs - #3787. Thanks @reyronald!",
      "[Fixed] Avoid crash when unable to launch shell - #3954",
      "[Fixed] Ensure renames are detected when viewing commit diffs - #3673",
      "[Fixed] Fetch default remote if it differs from the current - #4056",
      "[Fixed] Handle Git errors when .gitmodules are malformed - #3912",
      "[Fixed] Handle error when \"where\" is not on PATH - #3882 #3825",
      "[Fixed] Ignore action assumes CRLF when core.autocrlf is unset - #3514",
      "[Fixed] Prevent duplicate entries in co-author autocomplete list - #3887",
      "[Fixed] Renames not detected when viewing commit diffs - #3673",
      "[Fixed] Support legacy usernames as co-authors - #3897",
      "[Improved] Update branch button text from \"New\" to \"New Branch\" - #4032",
      "[Improved] Add fuzzy search in the repository, branch, PR, and clone FilterLists - #911. Thanks @j-f1!",
      "[Improved] Tidy up commit summary and description layout in commit list - #3922. Thanks @willnode!",
      "[Improved] Use smaller default size when rendering Gravatar avatars - #3911",
      "[Improved] Show fetch progress when initializing remote for fork - #3953",
      "[Improved] Remove references to Hubot from the user setup page - #4015. Thanks @j-f1!",
      "[Improved] Error handling around ENOENT - #3954",
      "[Improved] Clear repository filter text when switching tabs - #3787. Thanks @reyronald!",
      "[Improved] Allow window to accept single click on focus - #3843",
      "[Improved] Disable drag-and-drop interaction when a popup is in the foreground - #3996"
    ],
    "1.1.0-beta3": [
      "[Fixed] Fetch default remote if it differs from the current - #4056"
    ],
    "1.1.0-beta2": [
      "[Improved] Update embedded Git to improve error handling when using stdin - #4058"
    ],
    "1.1.0-beta1": [
      "[Improved] Add 'Branch' to 'New' branch button - #4032",
      "[Improved] Remove references to Hubot from the user setup page - #4015. Thanks @j-f1!"
    ],
    "1.0.14-beta5": [
      "[Fixed] Improve detection of pull requests associated with current branch - #3991",
      "[Fixed] Disable drag-and-drop interaction when a popup is in the foreground - #3996",
      "[Fixed] Branch blank slate image out of position - #4011"
    ],
    "1.0.14-beta4": [
      "[New] Syntax highlighting for Elixir files - #3774. Thanks @joaovitoras!",
      "[Fixed] Crash when unable to launch shell - #3954",
      "[Fixed] Support legacy usernames as co-authors - #3897",
      "[Improved] Enable fuzzy search in the repository, branch, PR, and clone FilterLists - #911. Thanks @j-f1!",
      "[Improved] Tidy up commit summary and description layout in commit list - #3922. Thanks @willnode!"
    ],
    "1.0.14-test1": ["[Improved] Electron 1.8.2 upgrade"],
    "1.0.14-beta3": [
      "[Added] Add TextMate support for macOS - #3910. Thanks @caiofbpa!",
      "[Fixed] Handle Git errors when .gitmodules are malformed - #3912",
      "[Fixed] Clear repository filter when switching tabs - #3787. Thanks @reyronald!",
      "[Fixed] Prevent duplicate entries in co-author autocomplete list - #3887",
      "[Improved] Show progress when initializing remote for fork - #3953"
    ],
    "1.0.14-beta2": [
      "[Added] Add RubyMine support for macOS - #3883. Thanks @gssbzn!",
      "[Fixed] Allow window to accept single click on focus - #3843",
      "[Fixed] Expanded avatar list hidden behind commit details - #3884",
      "[Fixed] Renames not detected when viewing commit diffs - #3673",
      "[Fixed] Ignore action assumes CRLF when core.autocrlf is unset - #3514",
      "[Improved] Use smaller default size when rendering Gravatar avatars - #3911"
    ],
    "1.0.14-beta1": ["[New] Commit together with co-authors - #3879"],
    "1.0.13": [
      "[New] Commit together with co-authors - #3879",
      "[New] PhpStorm is now a supported external editor on macOS - #3749. Thanks @hubgit!",
      "[Improved] Update embedded Git to 2.16.1 - #3617 #3828 #3871",
      "[Improved] Blank slate view is now more responsive when zoomed - #3777",
      "[Improved] Documentation fix for Open in Shell resource - #3799. Thanks @saschanaz!",
      "[Improved] Improved error handling for Linux - #3732",
      "[Improved] Allow links in unexpanded summary to be clickable - #3719. Thanks @koenpunt!",
      "[Fixed] Update Electron to 1.7.11 to address security issue - #3846",
      "[Fixed] Allow double dashes in branch name - #3599. Thanks @JQuinnie!",
      "[Fixed] Sort the organization list - #3657. Thanks @j-f1!",
      "[Fixed] Check out PRs from a fork - #3395",
      "[Fixed] Confirm deleting branch when it has an open PR - #3615",
      "[Fixed] Defer user/email validation in Preferences - #3722",
      "[Fixed] Checkout progress did not include branch name - #3780",
      "[Fixed] Don't block branch switching when in detached HEAD - #3807",
      "[Fixed] Handle discarding submodule changes properly - #3647",
      "[Fixed] Show tooltip with additional info about the build status - #3134",
      "[Fixed] Update placeholders to support Linux distributions - #3150",
      "[Fixed] Refresh local commit list when switching tabs - #3698"
    ],
    "1.0.13-test1": [
      "[Improved] Update embedded Git to 2.16.1 - #3617 #3828 #3871",
      "[Fixed] Update Electron to 1.7.11 to address security issue - #3846",
      "[Fixed] Allows double dashes in branch name - #3599. Thanks @JQuinnie!",
      "[Fixed] Pull Request store may not have status defined - #3869",
      "[Fixed] Render the Pull Request badge when no commit statuses found - #3608"
    ],
    "1.0.13-beta1": [
      "[New] PhpStorm is now a supported external editor on macOS - #3749. Thanks @hubgit!",
      "[Improved] Blank slate view is now more responsive when zoomed - #3777",
      "[Improved] Documentation fix for Open in Shell resource - #3799. Thanks @saschanaz!",
      "[Improved] Improved error handling for Linux - #3732",
      "[Improved] Allow links in unexpanded summary to be clickable - #3719. Thanks @koenpunt!",
      "[Fixed] Sort the organization list - #3657. Thanks @j-f1!",
      "[Fixed] Check out PRs from a fork - #3395",
      "[Fixed] Confirm deleting branch when it has an open PR - #3615",
      "[Fixed] Defer user/email validation in Preferences - #3722",
      "[Fixed] Checkout progress did not include branch name - #3780",
      "[Fixed] Don't block branch switching when in detached HEAD - #3807",
      "[Fixed] Handle discarding submodule changes properly - #3647",
      "[Fixed] Show tooltip with additional info about the build status - #3134",
      "[Fixed] Update placeholders to support Linux distributions - #3150",
      "[Fixed] Refresh local commit list when switching tabs - #3698"
    ],
    "1.0.12": [
      "[New] Syntax highlighting for Rust files - #3666. Thanks @subnomo!",
      "[New] Syntax highlighting for Clojure cljc, cljs, and edn files - #3610. Thanks @mtkp!",
      "[Improved] Prevent creating a branch in the middle of a merge - #3733",
      "[Improved] Truncate long repo names in panes and modals to fit into a single line - #3598. Thanks @http-request!",
      "[Improved] Keyboard navigation support in pull request list - #3607",
      "[Fixed] Inconsistent caret behavior in text boxes when using certain keyboard layouts - #3354",
      "[Fixed] Only render the organizations list when it has orgs - #1414",
      "[Fixed] Checkout now handles situations where a ref exists on multiple remotes - #3281",
      "[Fixed] Retain accounts on desktop when losing connectivity - #3641",
      "[Fixed] Missing argument in FullScreenInfo that could prevent app from launching - #3727. Thanks @OiYouYeahYou!"
    ],
    "1.0.12-beta1": [
      "[New] Syntax highlighting for Rust files - #3666. Thanks @subnomo!",
      "[New] Syntax highlighting for Clojure cljc, cljs, and edn files - #3610. Thanks @mtkp!",
      "[Improved] Prevent creating a branch in the middle of a merge - #3733",
      "[Improved] Truncate long repo names in panes and modals to fit into a single line - #3598. Thanks @http-request!",
      "[Improved] Keyboard navigation support in pull request list - #3607",
      "[Fixed] Inconsistent caret behavior in text boxes when using certain keyboard layouts - #3354",
      "[Fixed] Only render the organizations list when it has orgs - #1414",
      "[Fixed] Checkout now handles situations where a ref exists on multiple remotes - #3281",
      "[Fixed] Retain accounts on desktop when losing connectivity - #3641",
      "[Fixed] Missing argument in FullScreenInfo that could prevent app from launching - #3727. Thanks @OiYouYeahYou!"
    ],
    "1.0.12-beta0": [
      "[New] Highlight substring matches in the \"Branches\" and \"Repositories\" list when filtering - #910. Thanks @JordanMussi!",
      "[New] Add preview for ico files - #3531. Thanks @serhiivinichuk!",
      "[New] Fallback to Gravatar for loading avatars - #821",
      "[New] Provide syntax highlighting for Visual Studio project files - #3552. Thanks @saul!",
      "[New] Provide syntax highlighting for F# fsx and fsi files - #3544. Thanks @saul!",
      "[New] Provide syntax highlighting for Kotlin files - #3555. Thanks @ziggy42!",
      "[New] Provide syntax highlighting for Clojure - #3523. Thanks @mtkp!",
      "[Improved] Toggle the \"Repository List\" from the menu - #2638. Thanks @JordanMussi!",
      "[Improved] Prevent saving of disallowed character strings for your name and email  - #3204",
      "[Improved] Error messages now appear at the top of the \"Create a New Repository\" dialog - #3571. Thanks @http-request!",
      "[Improved] \"Repository List\" header is now \"Github.com\" for consistency - #3567. Thanks @iFun!",
      "[Improved] Rename the \"Install Update\" button to \"Quit and Install Update\" - #3494. Thanks @say25!",
      "[Fixed] Fix ordering of commit history when your branch and tracking branch have both changed  - #2737",
      "[Fixed] Prevent creating a branch that starts with a period - #3013. Thanks @JordanMussi!",
      "[Fixed] Branch names are properly encoded when creating a pull request - #3509",
      "[Fixed] Re-enable all the menu items after closing a popup - #3533",
      "[Fixed] Removes option to delete remote branch after it's been deleted - #2964. Thanks @JordanMussi!",
      "[Fixed] Windows: Detects available editors and shells now works even when the group policy blocks write registry access - #3105 #3405",
      "[Fixed] Windows: Menu items are no longer truncated - #3547",
      "[Fixed] Windows: Prevent disabled menu items from being accessed - #3391 #1521",
      "[Fixed] Preserve the selected pull request when a manual fetch is done - #3524",
      "[Fixed] Update pull request badge after switching branches or pull requests - #3454",
      "[Fixed] Restore keyboard arrow navigation for pull request list - #3499"
    ],
    "1.0.11": [
      "[New] Highlight substring matches in the \"Branches\" and \"Repositories\" list when filtering - #910. Thanks @JordanMussi!",
      "[New] Add preview for ico files - #3531. Thanks @serhiivinichuk!",
      "[New] Fallback to Gravatar for loading avatars - #821",
      "[New] Provide syntax highlighting for Visual Studio project files - #3552. Thanks @saul!",
      "[New] Provide syntax highlighting for F# fsx and fsi files - #3544. Thanks @saul!",
      "[New] Provide syntax highlighting for Kotlin files - #3555. Thanks @ziggy42!",
      "[New] Provide syntax highlighting for Clojure - #3523. Thanks @mtkp!",
      "[Improved] Toggle the \"Repository List\" from the menu - #2638. Thanks @JordanMussi!",
      "[Improved] Prevent saving of disallowed character strings for your name and email  - #3204",
      "[Improved] Error messages now appear at the top of the \"Create a New Repository\" dialog - #3571. Thanks @http-request!",
      "[Improved] \"Repository List\" header is now \"Github.com\" for consistency - #3567. Thanks @iFun!",
      "[Improved] Rename the \"Install Update\" button to \"Quit and Install Update\" - #3494. Thanks @say25!",
      "[Fixed] Fix ordering of commit history when your branch and tracking branch have both changed  - #2737",
      "[Fixed] Prevent creating a branch that starts with a period - #3013. Thanks @JordanMussi!",
      "[Fixed] Branch names are properly encoded when creating a pull request - #3509",
      "[Fixed] Re-enable all the menu items after closing a popup - #3533",
      "[Fixed] Removes option to delete remote branch after it's been deleted - #2964. Thanks @JordanMussi!",
      "[Fixed] Windows: Detects available editors and shells now works even when the group policy blocks write registry access - #3105 #3405",
      "[Fixed] Windows: Menu items are no longer truncated - #3547",
      "[Fixed] Windows: Prevent disabled menu items from being accessed - #3391 #1521"
    ],
    "1.0.11-test0": [
      "[Improved] now with a new major version of electron-packager"
    ],
    "1.0.11-beta0": [
      "[Improved] Refresh the pull requests list after fetching - #3503",
      "[Improved] Rename the \"Install Update\" button to \"Quit and Install Update\" - #3494. Thanks @say25!",
      "[Fixed] URL encode branch names when creating a pull request - #3509",
      "[Fixed] Windows: detecting available editors and shells now works even when the group policy blocks write registry access - #3105 #3405"
    ],
    "1.0.10": [
      "[New] ColdFusion Builder is now a supported external editor - #3336 #3321. Thanks @AtomicCons!",
      "[New] VSCode Insiders build is now a supported external editor - #3441. Thanks @say25!",
      "[New] BBEdit is now a supported external editor - #3467. Thanks @NiklasBr!",
      "[New] Hyper is now a supported shell on Windows too - #3455. Thanks @JordanMussi!",
      "[New] Swift is now syntax highlighted - #3305. Thanks @agisilaos!",
      "[New] Vue.js is now syntax highlighted - #3368. Thanks @wanecek!",
      "[New] CoffeeScript is now syntax highlighted - #3356. Thanks @agisilaos!",
      "[New] Cypher is now syntax highlighted - #3440. Thanks @say25!",
      "[New] .hpp is now syntax highlighted as C++ - #3420. Thanks @say25!",
      "[New] ML-like languages are now syntax highlighted - #3401. Thanks @say25!",
      "[New] Objective-C is now syntax highlighted - #3355. Thanks @koenpunt!",
      "[New] SQL is now syntax highlighted - #3389. Thanks @say25!",
      "[Improved] Better message on the 'Publish Branch' button when HEAD is unborn - #3344. Thanks @Venkat5694!",
      "[Improved] Better error message when trying to push to an archived repository - #3084. Thanks @agisilaos!",
      "[Improved] Avoid excessive background fetching when switching repositories - #3329",
      "[Improved] Ignore menu events sent when a modal is shown - #3308",
      "[Fixed] Parse changed files whose paths include a newline - #3271",
      "[Fixed] Parse file type changes - #3334",
      "[Fixed] Windows: 'Open without Git' would present the dialog again instead of actually opening a shell without git - #3290",
      "[Fixed] Avoid text selection when dragging resizable dividers - #3268",
      "[Fixed] Windows: Removed the title attribute on the Windows buttons so that they no longer leave their tooltips hanging around - #3348. Thanks @j-f1!",
      "[Fixed] Windows: Detect VS Code when installed to non-standard locations - #3304",
      "[Fixed] Hitting Return would select the first item in a filter list when the filter text was empty - #3447",
      "[Fixed] Add some missing keyboard shortcuts - #3327. Thanks @say25!",
      "[Fixed] Handle \"304 Not Modified\" responses - #3399",
      "[Fixed] Don't overwrite an existing .gitattributes when creating a new repository - #3419. Thanks @strafe!"
    ],
    "1.0.10-beta3": [
      "[New] Change \"Create Pull Request\" to \"Show Pull Request\" when there is already a pull request open for the branch - #2524",
      "[New] VSCode Insiders build is now a supported external editor - #3441. Thanks @say25!",
      "[New] BBEdit is now a supported external editor - #3467. Thanks @NiklasBr!",
      "[New] Hyper is now a supported shell - #3455. Thanks @JordanMussi!",
      "[New] Cypher is now syntax highlighted - #3440. Thanks @say25!",
      "[New] .hpp is now syntax highlighted as C++ - #3420. Thanks @say25!",
      "[New] ML-like languages are now syntax highlighted - #3401. Thanks @say25!",
      "[Improved] Use the same colors in pull request dropdown as we use on GitHub.com - #3451",
      "[Improved] Fancy pull request loading animations - #2868",
      "[Improved] Avoid excessive background fetching when switching repositories - #3329",
      "[Improved] Refresh the pull request list when the Push/Pull/Fetch button is clicked - #3448",
      "[Improved] Ignore menu events sent when a modal is shown - #3308",
      "[Fixed] Hitting Return would select the first item in a filter list when the filter text was empty - #3447",
      "[Fixed] Add some missing keyboard shortcuts - #3327. Thanks @say25!",
      "[Fixed] Handle \"304 Not Modified\" responses - #3399",
      "[Fixed] Don't overwrite an existing .gitattributes when creating a new repository - #3419. Thanks @strafe!"
    ],
    "1.0.10-beta2": [
      "[New] SQL is now syntax highlighted! - #3389. Thanks @say25!",
      "[Fixed] Windows: Detect VS Code when installed to non-standard locations - #3304"
    ],
    "1.0.10-beta1": [
      "[New] Vue.js code is now syntax highlighted! - #3368. Thanks @wanecek!",
      "[New] CoffeeScript is now syntax highlighted! - #3356. Thanks @agisilaos!",
      "[New] Highlight .m as Objective-C - #3355. Thanks @koenpunt!",
      "[Improved] Use smarter middle truncation for branch names - #3357",
      "[Fixed] Windows: Removed the title attribute on the Windows buttons so that they no longer leave their tooltips hanging around - #3348. Thanks @j-f1!"
    ],
    "1.0.10-beta0": [
      "[New] ColdFusion Builder is now available as an option for External Editor - #3336 #3321. Thanks @AtomicCons!",
      "[New] Swift code is now syntax highlighted - #3305. Thanks @agisilaos!",
      "[Improved] Better message on the 'Publish Branch' button when HEAD is unborn - #3344. Thanks @Venkat5694!",
      "[Improved] Better error message when trying to push to an archived repository - #3084. Thanks @agisilaos!",
      "[Fixed] Parse changed files whose paths include a newline - #3271",
      "[Fixed] Parse file type changes - #3334",
      "[Fixed] Windows: 'Open without Git' would present the dialog again instead of actually opening a shell without git - #3290",
      "[Fixed] Avoid text selection when dragging resizable dividers - #3268"
    ],
    "1.0.9": [
      "[New] ColdFusion Builder is now available as an option for External Editor - #3336 #3321. Thanks @AtomicCons!",
      "[New] Swift code is now syntax highlighted - #3305. Thanks @agisilaos!",
      "[Improved] Better message on the 'Publish Branch' button when HEAD is unborn - #3344. Thanks @Venkat5694!",
      "[Improved] Better error message when trying to push to an archived repository - #3084. Thanks @agisilaos!",
      "[Fixed] Parse changed files whose paths include a newline - #3271",
      "[Fixed] Parse file type changes - #3334",
      "[Fixed] Windows: 'Open without Git' would present the dialog again instead of actually opening a shell without git - #3290",
      "[Fixed] Avoid text selection when dragging resizable dividers - #3268"
    ],
    "1.0.9-beta1": [
      "[New] ColdFusion Builder is now available as an option for External Editor - #3336 #3321. Thanks @AtomicCons!",
      "[New] Swift code is now syntax highlighted - #3305. Thanks @agisilaos!",
      "[Improved] Better message on the 'Publish Branch' button when HEAD is unborn - #3344. Thanks @Venkat5694!",
      "[Improved] Better error message when trying to push to an archived repository - #3084. Thanks @agisilaos!",
      "[Fixed] Parse changed files whose paths include a newline - #3271",
      "[Fixed] Parse file type changes - #3334",
      "[Fixed] Windows: 'Open without Git' would present the dialog again instead of actually opening a shell without git - #3290",
      "[Fixed] Avoid text selection when dragging resizable dividers - #3268"
    ],
    "1.0.9-beta0": [
      "[Fixed] Crash when rendering diffs for certain types of files - #3249",
      "[Fixed] Continually being prompted to add the upstream remote, even when it already exists - #3252"
    ],
    "1.0.8": [
      "[Fixed] Crash when rendering diffs for certain types of files - #3249",
      "[Fixed] Continually being prompted to add the upstream remote, even when it already exists - #3252"
    ],
    "1.0.8-beta0": [
      "[New] Syntax highlighted diffs - #3101",
      "[New] Add upstream to forked repositories - #2364",
      "[Fixed] Only reset scale of title bar on macOS - #3193",
      "[Fixed] Filter symbolic refs in the branch list - #3196",
      "[Fixed] Address path issue with invoking Git Bash - #3186",
      "[Fixed] Update embedded Git to support repository hooks and better error messages - #3067 #3079",
      "[Fixed] Provide credentials to LFS repositories when performing checkout - #3167",
      "[Fixed] Assorted changelog typos - #3174 #3184 #3207. Thanks @strafe, @alanaasmaa and @jt2k!"
    ],
    "1.0.7": [
      "[New] Syntax highlighted diffs - #3101",
      "[New] Add upstream to forked repositories - #2364",
      "[Fixed] Only reset scale of title bar on macOS - #3193",
      "[Fixed] Filter symbolic refs in the branch list - #3196",
      "[Fixed] Address path issue with invoking Git Bash - #3186",
      "[Fixed] Update embedded Git to support repository hooks and better error messages - #3067 #3079",
      "[Fixed] Provide credentials to LFS repositories when performing checkout - #3167",
      "[Fixed] Assorted changelog typos - #3174 #3184 #3207. Thanks @strafe, @alanaasmaa and @jt2k!"
    ],
    "1.0.7-beta0": [
      "[Fixed] The Branches list wouldn't display the branches for non-GitHub repositories - #3169",
      "[Fixed] Pushing or pulling could error when the temp directory was unavailable - #3046"
    ],
    "1.0.6": [
      "[Fixed] The Branches list wouldn't display the branches for non-GitHub repositories - #3169",
      "[Fixed] Pushing or pulling could error when the temp directory was unavailable - #3046"
    ],
    "1.0.5": [
      "[New] The command line interface now provides some helpful help! - #2372. Thanks @j-f1!",
      "[New] Create new branches from the Branches foldout - #2784",
      "[New] Add support for VSCode Insiders - #3012 #3062. Thanks @MSathieu!",
      "[New] Linux: Add Atom and Sublime Text support - #3133. Thanks @ziggy42!",
      "[New] Linux: Tilix support - #3117. Thanks @ziggy42!",
      "[New] Linux: Add Visual Studio Code support - #3122. Thanks @ziggy42!",
      "[Improved] Report errors when a problem occurs storing tokens - #3159",
      "[Improved] Bump to Git 2.14.3 - #3146",
      "[Improved] Don't try to display diffs that could cause the app to hang - #2596",
      "[Fixed] Handle local user accounts with URL-hostile characters - #3107",
      "[Fixed] Cloning a repository which uses Git LFS would leave all the files appearing modified - #3146",
      "[Fixed] Signing in in the Welcome flow could hang - #2769",
      "[Fixed] Properly replace old Git LFS configuration values - #2984"
    ],
    "1.0.5-beta1": [
      "[New] Create new branches from the Branches foldout - #2784",
      "[New] Add support for VSCode Insiders - #3012 #3062. Thanks @MSathieu!",
      "[New] Linux: Add Atom and Sublime Text support - #3133. Thanks @ziggy42!",
      "[New] Linux: Tilix support - #3117. Thanks @ziggy42!",
      "[New] Linux: Add Visual Studio Code support - #3122. Thanks @ziggy42!",
      "[Improved] Report errors when a problem occurs storing tokens - #3159",
      "[Improved] Bump to Git 2.14.3 - #3146",
      "[Improved] Don't try to display diffs that could cause the app to hang - #2596",
      "[Fixed] Handle local user accounts with URL-hostile characters - #3107",
      "[Fixed] Cloning a repository which uses Git LFS would leave all the files appearing modified - #3146",
      "[Fixed] Signing in in the Welcome flow could hang - #2769",
      "[Fixed] Properly replace old Git LFS configuration values - #2984"
    ],
    "1.0.5-test1": [],
    "1.0.5-test0": [],
    "1.0.5-beta0": [
      "[New] The command line interface now provides some helpful help! - #2372. Thanks @j-f1!"
    ],
    "1.0.4": [
      "[New] Report Git LFS progress when cloning, pushing, pulling, or reverting - #2226",
      "[Improved] Increased diff contrast and and line gutter selection - #2586 #2181",
      "[Improved] Clarify why publishing a branch is disabled in various scenarios - #2773",
      "[Improved] Improved error message when installing the command Line tool fails - #2979. Thanks @agisilaos!",
      "[Improved] Format the branch name in \"Create Branch\" like we format branch names elsewhere - #2977. Thanks @j-f1!",
      "[Fixed] Avatars not updating after signing in - #2911",
      "[Fixed] Lots of bugs if there was a file named \"HEAD\" in the repository - #3009 #2721 #2938",
      "[Fixed] Handle duplicate config values when saving user.name and user.email - #2945",
      "[Fixed] The \"Create without pushing\" button when creating a new pull request wouldn't actually do anything - #2917"
    ],
    "1.0.4-beta1": [
      "[New] Report Git LFS progress when cloning, pushing, pulling, or reverting - #2226",
      "[Improved] Increased diff contrast and and line gutter selection - #2586 #2181",
      "[Improved] Clarify why publishing a branch is disabled in various scenarios - #2773",
      "[Improved] Improved error message when installing the command Line tool fails - #2979. Thanks @agisilaos!",
      "[Improved] Format the branch name in \"Create Branch\" like we format branch names elsewhere - #2977. Thanks @j-f1!",
      "[Fixed] Avatars not updating after signing in - #2911",
      "[Fixed] Lots of bugs if there was a file named \"HEAD\" in the repository - #3009 #2721 #2938",
      "[Fixed] Handle duplicate config values when saving user.name and user.email - #2945",
      "[Fixed] The \"Create without pushing\" button when creating a new pull request wouldn't actually do anything - #2917 #2917"
    ],
    "1.0.4-beta0": [
      "[Improved] Increase the contrast of the modified file status octicons - #2914",
      "[Fixed] Showing changed files in Finder/Explorer would open the file - #2909",
      "[Fixed] macOS: Fix app icon on High Sierra - #2915",
      "[Fixed] Cloning an empty repository would fail - #2897 #2906",
      "[Fixed] Catch logging exceptions - #2910"
    ],
    "1.0.3": [
      "[Improved] Increase the contrast of the modified file status octicons - #2914",
      "[Fixed] Showing changed files in Finder/Explorer would open the file - #2909",
      "[Fixed] macOS: Fix app icon on High Sierra - #2915",
      "[Fixed] Cloning an empty repository would fail - #2897 #2906",
      "[Fixed] Catch logging exceptions - #2910"
    ],
    "1.0.2": [
      "[Improved] Better message for GitHub Enterprise users when there is a network error - #2574. Thanks @agisilaos!",
      "[Improved] Clone error message now suggests networking might be involved - #2872. Thanks @agisilaos!",
      "[Improved] Include push/pull progress information in the push/pull button tooltip - #2879",
      "[Improved] Allow publishing a brand new, empty repository - #2773",
      "[Improved] Make file paths in lists selectable - #2801. Thanks @artivilla!",
      "[Fixed] Disable LFS hook creation when cloning - #2809",
      "[Fixed] Use the new URL for the \"Show User Guides\" menu item - #2792. Thanks @db6edr!",
      "[Fixed] Make the SHA selectable when viewing commit details - #1154",
      "[Fixed] Windows: Make `github` CLI work in Git Bash - #2712",
      "[Fixed] Use the initial path provided when creating a new repository - #2883",
      "[Fixed] Windows: Avoid long path limits when discarding changes - #2833",
      "[Fixed] Files would get deleted when undoing the first commit - #2764",
      "[Fixed] Find the repository root before adding it - #2832",
      "[Fixed] Display warning about an existing folder before cloning - #2777 #2830",
      "[Fixed] Show contents of directory when showing a repository from Show in Explorer/Finder instead of showing the parent - #2798"
    ],
    "1.0.2-beta1": [
      "[Improved] Clone error message now suggests networking might be involved - #2872. Thanks @agisilaos!",
      "[Improved] Include push/pull progress information in the push/pull button tooltip - #2879",
      "[Improved] Allow publishing a brand new, empty repository - #2773",
      "[Improved] Make file paths in lists selectable - #2801. Thanks @artivilla!",
      "[Fixed] Use the initial path provided when creating a new repository - #2883",
      "[Fixed] Windows: Avoid long path limits when discarding changes - #2833",
      "[Fixed] Files would get deleted when undoing the first commit - #2764",
      "[Fixed] Find the repository root before adding it - #2832",
      "[Fixed] Display warning about an existing folder before cloning - #2777 #2830",
      "[Fixed] Show contents of directory when showing a repository from Show in Explorer/Finder instead of showing the parent - #2798"
    ],
    "1.0.2-beta0": [
      "[Improved] Message for GitHub Enterprise users when there is a network error - #2574. Thanks @agisilaos!",
      "[Fixed] Disable LFS hook creation when cloning - #2809",
      "[Fixed] Use the new URL for the \"Show User Guides\" menu item - #2792. Thanks @db6edr!",
      "[Fixed] Make the SHA selectable when viewing commit details - #1154",
      "[Fixed] Windows: Make `github` CLI work in Git Bash - #2712"
    ],
    "1.0.1": [
      "[Improved] Message for GitHub Enterprise users when there is a network error - #2574. Thanks @agisilaos!",
      "[Fixed] Disable LFS hook creation when cloning - #2809",
      "[Fixed] Use the new URL for the \"Show User Guides\" menu item - #2792. Thanks @db6edr!",
      "[Fixed] Make the SHA selectable when viewing commit details - #1154",
      "[Fixed] Windows: Make `github` CLI work in Git Bash - #2712"
    ],
    "1.0.1-beta0": [
      "[Fixed] Use the loading/disabled state while publishing - #1995",
      "[Fixed] Lock down menu item states for unborn repositories - #2744 #2573",
      "[Fixed] Windows: Detecting the available shells and editors when using a language other than English - #2735"
    ],
    "1.0.0": [
      "[Fixed] Use the loading/disabled state while publishing - #1995",
      "[Fixed] Lock down menu item states for unborn repositories - #2744 #2573",
      "[Fixed] Windows: Detecting the available shells and editors when using a language other than English - #2735"
    ],
    "1.0.0-beta3": [
      "[New] Allow users to create repositories with descriptions - #2719. Thanks @davidcelis!",
      "[New] Use `lfs clone` for faster cloning of LFS repositories - #2679",
      "[Improved] Prompt to override existing LFS filters - #2693",
      "[Fixed] Don't install LFS hooks when checking if a repo uses LFS - #2732",
      "[Fixed] Ensure nothing is staged as part of undoing the first commit - #2656",
      "[Fixed] \"Clone with Desktop\" wouldn't include the repository name in the path - #2704"
    ],
    "0.9.1": [
      "[New] Allow users to create repositories with descriptions - #2719. Thanks @davidcelis!",
      "[New] Use `lfs clone` for faster cloning of LFS repositories - #2679",
      "[Improved] Prompt to override existing LFS filters - #2693",
      "[Fixed] Don't install LFS hooks when checking if a repo uses LFS - #2732",
      "[Fixed] Ensure nothing is staged as part of undoing the first commit - #2656",
      "[Fixed] \"Clone with Desktop\" wouldn't include the repository name in the path - #2704"
    ],
    "1.0.0-beta2": [
      "[New] Allow users to create repositories with descriptions - #2719. Thanks @davidcelis!",
      "[New] Use `lfs clone` for faster cloning of LFS repositories - #2679",
      "[Improved] Prompt to override existing LFS filters - #2693",
      "[Fixed] Don't install LFS hooks when checking if a repo uses LFS - #2732",
      "[Fixed] Ensure nothing is staged as part of undoing the first commit - #2656",
      "[Fixed] \"Clone with Desktop\" wouldn't include the repository name in the path - #2704"
    ],
    "0.9.0": [
      "[New] Allow users to create repositories with descriptions - #2719. Thanks @davidcelis!",
      "[New] Use `lfs clone` for faster cloning of LFS repositories - #2679",
      "[Improved] Prompt to override existing LFS filters - #2693",
      "[Fixed] Don't install LFS hooks when checking if a repo uses LFS - #2732",
      "[Fixed] Ensure nothing is staged as part of undoing the first commit - #2656",
      "[Fixed] \"Clone with Desktop\" wouldn't include the repository name in the path - #2704"
    ],
    "0.8.2": [
      "[New] Ask to install LFS filters when an LFS repository is added - #2227",
      "[New] Clone GitHub repositories tab - #57",
      "[New] Option to opt-out of confirming discarding changes - #2681",
      "[Fixed] Long commit summary truncation - #1742",
      "[Fixed] Ensure the repository list is always enabled - #2648",
      "[Fixed] Windows: Detecting the available shells and editors when using a non-ASCII user encoding - #2624",
      "[Fixed] Clicking the \"Cancel\" button on the Publish Branch dialog - #2646",
      "[Fixed] Windows: Don't rely on PATH for knowing where to find chcp - #2678",
      "[Fixed] Relocating a repository now actually does that - #2685",
      "[Fixed] Clicking autocompletes inserts them - #2674",
      "[Fixed] Use shift for shortcut chord instead of alt - #2607",
      "[Fixed] macOS: \"Open in Terminal\" works with repositories with spaces in their path - #2682"
    ],
    "1.0.0-beta1": [
      "[New] Option to to opt-out of confirming discarding changes - #2681",
      "[Fixed] Windows: Don't rely on PATH for knowing where to find chcp - #2678",
      "[Fixed] Relocating a repository now actually does that - #2685",
      "[Fixed] Clicking autocompletes inserts them - #2674",
      "[Fixed] Use shift for shortcut chord instead of alt - #2607",
      "[Fixed] macOS: \"Open in Terminal\" works with repositories with spaces in their path - #2682"
    ],
    "1.0.0-beta0": [
      "[New] Ask to install LFS filters when an LFS repository is added - #2227",
      "[New] Clone GitHub repositories tab - #57",
      "[Fixed] Long commit summary truncation - #1742",
      "[Fixed] Ensure the repository list is always enabled - #2648",
      "[Fixed] Windows: Detecting the available shells and editors when using a non-ASCII user encoding - #2624",
      "[Fixed] Clicking the \"Cancel\" button on the Publish Branch dialog - #2646"
    ],
    "0.8.1": [
      "[New] 'Open in Shell' now supports multiple shells - #2473",
      "[New] Windows: Enable adding self-signed certificates - #2581",
      "[Improved] Enhanced image diffs - #2383",
      "[Improved] Line diffs - #2461",
      "[Improved] Octicons updated - #2495",
      "[Improved] Adds ability to close repository list using shortcut - #2532",
      "[Improved] Switch default buttons in the Publish Branch dialog - #2515",
      "[Improved] Bring back \"Contact Support\" - #1472",
      "[Improved] Persist repository filter text after closing repository list - #2571",
      "[Improved] Redesigned example commit in the Welcome flow - #2141",
      "[Improved] Tidy up initial \"external editor\" experience - #2551",
      "[Fixed] 'Include All' checkbox not in sync with partial selection - #2493",
      "[Fixed] Copied text from diff removed valid characters - #2499",
      "[Fixed] Click-focus on Windows would dismiss dialog - #2488",
      "[Fixed] Branch list not rendered in app - #2531",
      "[Fixed] Git operations checking certificate store - #2520",
      "[Fixed] Properly identify repositories whose remotes have a trailing slash - #2584",
      "[Fixed] Windows: Fix launching the `github` command line tool - #2563",
      "[Fixed] Use the primary email address if it's public - #2244",
      "[Fixed] Local branch not checked out after clone - #2561",
      "[Fixed] Only the most recent 30 issues would autocomplete for GitHub Enterprise repositories - #2541",
      "[Fixed] Missing \"View on GitHub\" menu item for non-Gitub repositories - #2615",
      "[Fixed] New tab opened when pressing \"]\" for certain keyboard layouts - #2607",
      "[Fixed] Windows: Crash when exiting full screen - #1502",
      "[Fixed] Windows: Detecting the available shells and editors when using a non-ASCII user encoding - #2624",
      "[Fixed] Ensure the repository list is always accessible - #2648"
    ],
    "0.8.1-beta4": [
      "[Improved] Persist repository filter text after closing repository list - #2571",
      "[Improved] Redesigned example commit in the Welcome flow - #2141",
      "[Improved] Tidy up initial \"external editor\" experience - #2551",
      "[Fixed] Missing \"View on GitHub\" menu item for non-Gitub repositories - #2615",
      "[Fixed] New tab opened when pressing \"]\" for certain keyboard layouts - #2607",
      "[Fixed] Windows: Crash when exiting full screen - #1502"
    ],
    "0.8.1-beta3": [
      "[New] Windows: Enable adding self-signed certificates - #2581",
      "[Improved] Adds ability to close repository list using shortcut - #2532",
      "[Improved] Switch default buttons in the Publish Branch dialog - #2515",
      "[Improved] Bring back \"Contact Support\" - #1472",
      "[Fixed] Properly identify repositories whose remotes have a trailing slash - #2584",
      "[Fixed] Windows: Fix launching the `github` command line tool - #2563",
      "[Fixed] Use the primary email address if it's public - #2244",
      "[Fixed] Local branch not checked out after clone - #2561",
      "[Fixed] Only the most recent 30 issues would autocomplete for GitHub Enterprise repositories - #2541"
    ],
    "0.8.1-beta2": [
      "[Fixed] Branch list not rendered in app - #2531",
      "[Fixed] Git operations checking certificate store - #2520"
    ],
    "0.8.1-beta1": [
      "[New] 'Open in Shell' now supports multiple shells - #2473",
      "[Improved] Enhanced image diffs - #2383",
      "[Improved] Line diffs - #2461",
      "[Improved] Octicons updated - #2495",
      "[Fixed] 'Include All' checkbox not in sync with partial selection - #2493",
      "[Fixed] Copied text from diff removed valid characters - #2499",
      "[Fixed] Click-focus on Windows would dismiss dialog - #2488"
    ],
    "0.8.1-beta0": [],
    "0.8.0": [
      "[New] Added commit context menu - #2434",
      "[New] Added 'Open in External Editor' - #2009",
      "[New] Can choose whether a branch should be deleted on the remote as well as locally - #2136",
      "[New] Support authenticating with non-GitHub servers - #852",
      "[New] Added the ability to revert a commit - #752",
      "[New] Added a keyboard shortcut for opening the repository in the shell - #2138",
      "[Improved] Copied diff text no longer includes the line changetype markers - #1499",
      "[Improved] Fetch if a push fails because they need to pull first - #2431",
      "[Improved] Discard changes performance - #1889",
      "[Fixed] Show 'Add Repository' dialog when repository is dragged onto the app - #2442",
      "[Fixed] Dialog component did not remove event handler - #2469",
      "[Fixed] Open in External Editor context menu - #2475",
      "[Fixed] Update to Git 2.14.1 to fix security vulnerability - #2432",
      "[Fixed] Recent branches disappearing after renaming a branch - #2426",
      "[Fixed] Changing the default branch on GitHub.com is now reflected in the app - #1489",
      "[Fixed] Swap around some callouts for no repositories - #2447",
      "[Fixed] Darker unfocused selection color - #1669",
      "[Fixed] Increase the max sidebar width - #1588",
      "[Fixed] Don't say \"Publish this branch to GitHub\" for non-GitHub repositories - #1498",
      "[Fixed] macOS: Protocol schemes not getting registered - #2429",
      "[Fixed] Patches which contain the \"no newline\" marker would fail to apply - #2123",
      "[Fixed] Close the autocompletion popover when it loses focus - #2358",
      "[Fixed] Clear the selected org when switching Publish Repository tabs - #2386",
      "[Fixed] 'Create Without Pushing' button throwing an exception while opening a pull request - #2368",
      "[Fixed] Windows: Don't removing the running app out from under itself when there are updates pending - #2373",
      "[Fixed] Windows: Respect `core.autocrlf` and `core.safeclrf` when modifying the .gitignore - #1535",
      "[Fixed] Windows: Fix opening the app from the command line - #2396"
    ],
    "0.7.3-beta5": [],
    "0.7.3-beta4": [],
    "0.7.3-beta3": [],
    "0.7.3-beta2": [],
    "0.7.3-beta1": [],
    "0.7.3-beta0": [],
    "0.7.2": ["[Fixed] Issues with auto-updating to 0.7.1."],
    "0.7.2-beta0": [],
    "0.7.1": [
      "[Improved] Redesigned error and warning dialogs to be clearer - #2277",
      "[Improved] Create Pull Request dialog shows more feedback while it's working - #2265",
      "[Improved] Version text is now copiable - #1935",
      "[Fixed] Preserve existing GitHub API information when API requests fail - #2282",
      "[Fixed] Pass through error messages as received from the API - #2279",
      "[Fixed] The Pull and Create Pull Request menu items had the same shortcut - #2274",
      "[Fixed] Launching the `github` command line tool from a Fish shell - #2299",
      "[Fixed] Help menu items now work - #2314",
      "[Fixed] Windows: `github` command line tool not installing after updating - #2312",
      "[Fixed] Caret position jumping around while changing the path for adding a local repository - #2222",
      "[Fixed] Error dialogs being closed too easily - #2211",
      "[Fixed] Windows: Non-ASCII credentials were mangled - #189"
    ],
    "0.7.1-beta5": [
      "[Improved] Redesigned error and warning dialogs to be clearer - #2277",
      "[Improved] Create Pull Request dialog shows more feedback while it's working - #2265",
      "[Fixed] Preserve existing GitHub API information when API requests fail - #2282",
      "[Fixed] Pass through error messages as received from the API - #2279",
      "[Fixed] The Pull and Create Pull Request menu items had the same shortcut - #2274",
      "[Fixed] Launching the `github` command line tool from a Fish shell - #2299",
      "[Fixed] Help menu items now work - #2314",
      "[Fixed] Windows: `github` command line tool not installing after updating - #2312",
      "[Fixed] Caret position jumping around while changing the path for adding a local repository - #2222",
      "[Fixed] Error dialogs being closed too easily - #2211",
      "[Fixed] Windows: Non-ASCII credentials were mangled - #189"
    ],
    "0.7.1-beta4": [],
    "0.7.1-beta3": [],
    "0.7.1-beta2": [],
    "0.7.1-beta1": [],
    "0.7.1-beta0": [
      "[Improved] Redesigned error and warning dialogs to be clearer - #2277",
      "[Fixed] Preserve existing GitHub API information when API requests fail - #2282",
      "[Fixed] Pass through error messages as received from the API - #2279",
      "[Fixed] The Pull and Create Pull Request menu items had the same shortcut - #2274",
      "[Fixed] Launching the `github` command line tool from a Fish shell - #2299"
    ],
    "0.7.0": [
      "[New] Added the Branch > Create Pull Request menu item - #2135",
      "[New] Added the `github` command line tool - #696",
      "[Improved] Better error message when publishing a repository fails - #2089",
      "[Improved] Windows: Don't recreate the desktop shortcut if it's been deleted - #1759",
      "[Fixed] Cloning a repository's wiki - #1624",
      "[Fixed] Don't call GitHub Enterprise GitHub.com - #2094",
      "[Fixed] Don't push after publishing a new repository if the branch is unborn - #2086",
      "[Fixed] Don't close dialogs when clicking the title bar - #2056",
      "[Fixed] Windows: Clicking 'Show in Explorer' doesn't bring Explorer to the front - #2127",
      "[Fixed] Windows: Opening links doesn't bring the browser to the front - #1945",
      "[Fixed] macOS: Closing the window wouldn't exit fullscreen -  #1901",
      "[Fixed] Scale blankslate images so they look nicer on high resolution displays - #1946",
      "[Fixed] Windows: Installer not completing or getting stuck in a loop - #1875 #1863",
      "[Fixed] Move the 'Forgot Password' link to fix the tab order of the sign in view - #2200"
    ],
    "0.6.3-beta7": [],
    "0.6.3-beta6": [],
    "0.6.3-beta5": [],
    "0.6.3-beta4": [],
    "0.6.3-beta3": [],
    "0.6.3-beta2": [],
    "0.6.3-beta1": [],
    "0.6.3-beta0": [],
    "0.6.2": [
      "[New] Link to User Guides from the Help menu - #1963",
      "[New] Added the 'Open in External Editor' contextual menu item to changed files - #2023",
      "[New] Added the 'Show' and 'Open Command Prompt' contextual menu items to repositories - #1554",
      "[New] Windows: Support self-signed or untrusted certificates - #671",
      "[New] Copy the SHA to the clipboard when clicked - #1501",
      "[Improved] Provide the option of initializing a new repository when adding a directory that isn't already one - #969",
      "[Improved] Link to the working directory when there are no changes - #1871",
      "[Improved] Hitting Enter when selecting a base branch creates the new branch - #1780",
      "[Improved] Prefix repository names with their owner if they are ambiguous - #1848",
      "[Fixed] Sort and filter licenses like GitHub.com - #1987",
      "[Fixed] Long branch names not getting truncated in the Rename Branch dialog - #1891",
      "[Fixed] Prune old log files - #1540",
      "[Fixed] Ensure the local path is valid before trying to create a new repository - #1487",
      "[Fixed] Support cloning repository wikis - #1624",
      "[Fixed] Disable the Select All checkbox when there are no changes - #1389",
      "[Fixed] Changed docx files wouldn't show anything in the diff panel - #1990",
      "[Fixed] Disable the Merge button when there are no commits to merge - #1359",
      "[Fixed] Username/password authentication not working for GitHub Enterprise - #2064",
      "[Fixed] Better error messages when an API call fails - #2017",
      "[Fixed] Create the 'logs' directory if it doesn't exist - #1550",
      "[Fixed] Enable the 'Remove' menu item for missing repositories - #1776"
    ],
    "0.6.1": [
      "[Fixed] Properly log stats opt in/out - #1949",
      "[Fixed] Source maps for exceptions in the main process - #1957",
      "[Fixed] Styling of the exception dialog - #1956",
      "[Fixed] Handle ambiguous references - #1947",
      "[Fixed] Handle non-ASCII text in diffs - #1970",
      "[Fixed] Uncaught exception when hitting the arrow keys after showing autocompletions - #1971",
      "[Fixed] Clear the organizations list when publishing a new repository and switching between tabs - #1969",
      "[Fixed] Push properly when a tracking branch has a different name from the local branch - #1967",
      "[Improved] Warn when line endings will change - #1906"
    ],
    "0.6.0": [
      "[Fixed] Issue autocompletion not working for older issues - #1814",
      "[Fixed] GitHub repository association not working for repositories with some remote URL formats - #1826 #1679",
      "[Fixed] Don't try to delete a remote branch that no longer exists - #1829",
      "[Fixed] Tokens created by development builds would be used in production builds but wouldn't work - #1727",
      "[Fixed] Submodules can now be added - #708",
      "[Fixed] Properly handle the case where a file is added to the index but removed from the working tree - #1310",
      "[Fixed] Use a local image for the default avatar - #1621",
      "[Fixed] Make the file path in diffs selectable - #1768",
      "[Improved] More logging! - #1823",
      "[Improved] Better error message when trying to add something that's not a repository - #1747",
      "[Improved] Copy the shell environment into the app's environment - #1796",
      "[Improved] Updated to Git 2.13.0 - #1897",
      "[Improved] Add 'Reveal' to the contextual menu for changed files - #1566",
      "[Improved] Better handling of large diffs - #1818 #1524",
      "[Improved] App launch time - #1900"
    ],
    "0.5.9": [
      "[New] Added Zoom In and Zoom Out - #1217",
      "[Fixed] Various errors when on an unborn branch - #1450",
      "[Fixed] Disable push/pull menu items when there is no remote - #1448",
      "[Fixed] Better error message when the GitHub Enterprise version is too old - #1628",
      "[Fixed] Error parsing non-JSON responses - #1505 #1522",
      "[Fixed] Updated the 'Install Git' help documentation link - #1797",
      "[Fixed] Disable menu items while in the Welcome flow - #1529",
      "[Fixed] Windows: Fall back to HOME if Document cannot be found - #1825",
      "[Improved] Close the window when an exception occurs - #1562",
      "[Improved] Always use merge when pulling - #1627",
      "[Improved] Move the 'New Branch' menu item into the Branch menu - #1757",
      "[Improved] Remove Repository's default button is now Cancel - #1751",
      "[Improved] Only fetch the default remote - #1435",
      "[Improved] Faster commits with many files - #1405",
      "[Improved] Measure startup time more reliably - #1798",
      "[Improved] Prefer the GitHub repository name instead of the name on disk - #664"
    ],
    "0.5.8": [
      "[Fixed] Switching tabs in Preferences/Settings or Repository Settings would close the dialog - #1724",
      "[Improved] Standardized colors which improves contrast and readability - #1713"
    ],
    "0.5.7": [
      "[Fixed] Windows: Handle protocol events which launch the app - #1582",
      "[Fixed] Opting out of stats reporting in the Welcome flow - #1698",
      "[Fixed] Commit description text being too light - #1695",
      "[Fixed] Exception on startup if the app was activated too quickly - #1564",
      "[Improved] Default directory for cloning now - #1663",
      "[Improved] Accessibility support - #1289",
      "[Improved] Lovely blank slate illustrations - #1708"
    ],
    "0.5.6": [
      "[Fixed] macOS: The buttons in the Untrusted Server dialog not doing anything - #1622",
      "[Fixed] Better warning in Rename Branch when the branch will be created with a different name than was entered - #1480",
      "[Fixed] Provide a tooltip for commit summaries in the History list - #1483",
      "[Fixed] Prevent the Update Available banner from getting squished - #1632",
      "[Fixed] Title bar not responding to double-clicks - #1590 #1655",
      "[Improved] Discard All Changes is now accessible by right-clicking the file column header - #1635"
    ],
    "0.5.5": [
      "[Fixed] Save the default path after creating a new repository - #1486",
      "[Fixed] Only let the user launch the browser once for the OAuth flow - #1427",
      "[Fixed] Don't linkify invalid URLs - #1456",
      "[Fixed] Excessive padding in the Merge Branch dialog - #1577",
      "[Fixed] Octicon pixel alignment issues - #1584",
      "[Fixed] Windows: Invoking some menu items would break the window's snapped state - #1603",
      "[Fixed] macOS: Errors authenticating while pushing - #1514",
      "[Fixed] Don't linkify links in the History list or in Undo - #1548 #1608 #1474",
      "[Fixed] Diffs not working when certain git config values were set - #1559"
    ],
    "0.5.4": [
      "[Fixed] The release notes URL pointed to the wrong page - #1503",
      "[Fixed] Only create the `logs` directory if it doesn't already exist - #1510",
      "[Fixed] Uncaught exception creating a new repository if you aren't a member of any orgs - #1507",
      "[Fixed] Only report the first uncaught exception - #1517",
      "[Fixed] Include the name of the default branch in the New Branch dialog - #1449",
      "[Fixed] Uncaught exception if a network error occurred while loading user email addresses - #1522 #1508",
      "[Fixed] Uncaught exception while performing a contextual menu action - #1532",
      "[Improved] Move all error logging to the main process - #1473",
      "[Improved] Stats reporting reliability - #1561"
    ],
    "0.5.3": [
      "[Fixed] Display of large image diffs - #1494",
      "[Fixed] Discard Changes spacing - #1495"
    ],
    "0.5.2": [
      "[Fixed] Display errors that happen while publishing a repository - #1396",
      "[Fixed] Menu items not updating - #1462",
      "[Fixed] Always select the first changed file - #1306",
      "[Fixed] macOS: Use Title Case consistently - #1477 #1481",
      "[Fixed] Create Branch padding - #1479",
      "[Fixed] Bottom padding in commit descriptions - #1345",
      "[Improved] Dialog polish - #1451",
      "[Improved] Store logs in a logs directory - #1370",
      "[Improved] New Welcome illustrations - #1471",
      "[Improved] Request confirmation before removing a repository - #1233",
      "[Improved] Windows icon polish - #1457"
    ],
    "0.5.1": [
      "[New] Windows: A nice little gif while installing the app - #1440",
      "[Fixed] Disable pinch zoom - #1431",
      "[Fixed] Don't show carriage return indicators in diffs - #1444",
      "[Fixed] History wouldn't update after switching branches - #1446",
      "[Improved] Include more information in exception reports - #1429",
      "[Improved] Updated Terms and Conditions - #1438",
      "[Improved] Sub-pixel anti-aliasing in some lists - #1452",
      "[Improved] Windows: A new application identifier, less likely to collide with other apps - #1441"
    ],
    "0.5.0": [
      "[Added] Menu item for showing the app logs - #1349",
      "[Fixed] Don't let the two-factor authentication dialog be submitted while it's empty - #1386",
      "[Fixed] Undo Commit showing the wrong commit - #1373",
      "[Fixed] Windows: Update the icon used for the installer - #1410",
      "[Fixed] Undoing the first commit - #1401",
      "[Fixed] A second window would be opened during the OAuth dance - #1382",
      "[Fixed] Don't include the comment from the default merge commit message - #1367",
      "[Fixed] Show progress while committing - #923",
      "[Fixed] Windows: Merge Branch sizing would be wrong on high DPI monitors - #1210",
      "[Fixed] Windows: Resize the app from the top left corner - #1424",
      "[Fixed] Changing the destination path for cloning a repository now appends the repository's name - #1408",
      "[Fixed] The blank slate view could be visible briefly when the app launched - #1398",
      "[Improved] Performance updating menu items - #1321",
      "[Improved] Windows: Dim the title bar when the app loses focus - #1189"
    ],
    "0.0.39": ["[Fixed] An uncaught exception when adding a user - #1394"],
    "0.0.38": [
      "[New] Shiny new icon! - #1221",
      "[New] More helpful blank slate view - #871",
      "[Fixed] Don't allow Undo while pushing/pulling/fetching - #1047",
      "[Fixed] Updating the default branch on GitHub wouldn't be reflected in the app - #1028 #1314",
      "[Fixed] Long repository names would overflow their container - #1331",
      "[Fixed] Removed development menu items in production builds - #1031 #1251 #1323 #1340",
      "[Fixed] Create Branch no longer changes as it's animating closed - #1304",
      "[Fixed] Windows: Cut / Copy / Paste menu items not working - #1379",
      "[Improved] Show a better error message when the user tries to authenticate with a personal access token - #1313",
      "[Improved] Link to the repository New Issue page from the Help menu - #1349",
      "[Improved] Clone in Desktop opens the Clone dialog - #918"
    ],
    "0.0.37": [
      "[Fixed] Better display of the 'no newline at end of file' indicator - #1253",
      "[Fixed] macOS: Destructive dialogs now use the expected button order - #1315",
      "[Fixed] Display of submodule paths - #785",
      "[Fixed] Incomplete stats submission - #1337",
      "[Improved] Redesigned welcome flow - #1254",
      "[Improved] App launch time - #1225",
      "[Improved] Handle uncaught exceptions - #1106"
    ],
    "0.0.36": [
      "[Fixed] Bugs around associating an email address with a GitHub user - #975",
      "[Fixed] Use the correct reference name for an unborn branch - #1283",
      "[Fixed] Better diffs for renamed files - #980",
      "[Fixed] Typo in Create Branch - #1303",
      "[Fixed] Don't allow whitespace-only branch names - #1288",
      "[Improved] Focus ring polish - #1287",
      "[Improved] Less intrusive update notifications - #1136",
      "[Improved] Faster launch time on Windows - #1309",
      "[Improved] Faster git information refreshing - #1305",
      "[Improved] More consistent use of sentence case on Windows - #1316",
      "[Improved] Autocomplete polish - #1241"
    ],
    "0.0.35": [
      "[New] Show push/pull/fetch progress - #1238",
      "[Fixed] macOS: Add the Zoom menu item - #1260",
      "[Fixed] macOS: Don't show the titlebar while full screened - #1247",
      "[Fixed] Windows: Updates would make the app unresponsive - #1269",
      "[Fixed] Windows: Keyboard navigation in menus - #1293",
      "[Fixed] Windows: Repositories list item not working - #1293",
      "[Fixed] Auto updater errors not being propagated properly - #1266",
      "[Fixed] Only show the current branch tooltip on the branches button - #1275",
      "[Fixed] Double path truncation - #1270",
      "[Fixed] Sometimes toggling a file's checkbox would get undone - #1248",
      "[Fixed] Uncaught exception when internet connectivity was lost - #1048",
      "[Fixed] Cloned repositories wouldn't be associated with their GitHub repository - #1285",
      "[Improved] Better performance on large repositories - #1281",
      "[Improved] Commit summary is now expandable when the summary is long - #519",
      "[Improved] The SHA in historical commits is now selectable - #1154",
      "[Improved] The Create Branch dialog was polished and refined - #1137"
    ],
    "0.0.34": [
      "[New] macOS: Users can choose whether to accept untrusted certificates - #671",
      "[New] Windows: Users are prompted to install git when opening a shell if it is not installed - #813",
      "[New] Checkout progress is shown if branch switching takes a while - #1208",
      "[New] Commit summary and description are automatically populated for merge conflicts - #1228",
      "[Fixed] Cloning repositories while not signed in - #1163",
      "[Fixed] Merge commits are now created as merge commits - #1216",
      "[Fixed] Display of diffs with /r newline - #1234",
      "[Fixed] Windows: Maximized windows are no longer positioned slightly off screen - #1202",
      "[Fixed] JSON parse errors - #1243",
      "[Fixed] GitHub Enterprise repositories were not associated with the proper Enterprise repository - #1242",
      "[Fixed] Timestamps in the Branches list would wrap - #1255",
      "[Fixed] Merges created from pulling wouldn't use the right git author - #1262",
      "[Improved] Check for update errors are suppressed if they happen in the background - #1104, #1195",
      "[Improved] The shortcut to show the repositories list is now command or control-T - #1220",
      "[Improved] Command or control-W now closes open dialogs - #949",
      "[Improved] Less memory usage while parsing large diffs - #1235"
    ],
    "0.0.33": ["[Fixed] Update Now wouldn't update now - #1209"],
    "0.0.32": [
      "[New] You can now disable stats reporting from Preferences > Advanced - #1120",
      "[New] Acknowledgements are now available from About - #810",
      "[New] Open pull requests from dot com in the app - #808",
      "[Fixed] Don't show background fetch errors - #875",
      "[Fixed] No more surprise and delight - #620",
      "[Fixed] Can't discard renamed files - #1177",
      "[Fixed] Logging out of one account would log out of all accounts - #1192",
      "[Fixed] Renamed files truncation - #695",
      "[Fixed] Git on Windows now integrates with the system certificate store - #706",
      "[Fixed] Cloning with an account/repoository shortcut would always fail - #1150",
      "[Fixed] OS version reporting - #1130",
      "[Fixed] Publish a new repository would always fail - #1046",
      "[Fixed] Authentication would fail for the first repository after logging in - #1118",
      "[Fixed] Don't flood the user with errors if a repository disappears on disk - #1132",
      "[Improved] The Merge dialog uses the Branches list instead of a drop down menu - #749",
      "[Improved] Lots of design polish - #1188, #1183, #1170, #1184, #1181, #1179, #1142, #1125"
    ],
    "0.0.31": [
      "[New] Prompt user to login when authentication error occurs - #903",
      "[New] Windows application has a new app menu, replaces previous hamburger menu - #991",
      "[New] Refreshed colours to align with GitHub website scheme -  #1077",
      "[New] Custom about dialog on all platforms - #1102",
      "[Fixed] Improved error handling when probing for a GitHub Enterprise server - #1026",
      "[Fixed] User can cancel 2FA flow - #1057",
      "[Fixed] Tidy up current set of menu items - #1063",
      "[Fixed] Manually focus the window when a URL action has been received - #1072",
      "[Fixed] Disable middle-click event to prevent new windows being launched - #1074",
      "[Fixed] Pre-fill the account name in the Welcome wizard, not login - #1078",
      "[Fixed] Diffs wouldn't work if an external diff program was configured - #1123",
      "[Improved] Lots of design polish work - #1113, #1099, #1094, #1077"
    ],
    "0.0.30": [
      "[Fixed] Crash when invoking menu item due to incorrect method signature - #1041"
    ],
    "0.0.29": [
      "[New] Commit summary and description fields now display issues and mentions as links for GitHub repositories - #941",
      "[New] Show placeholder when the repository cannot be found on disk - #946",
      "[New] New Repository actions moved out of popover and into new menu - #1018",
      "[Fixed] Display a helpful error message when an unverified user signs into GitHub Desktop - #1010",
      "[Fixed] Fix kerning issue when access keys displayed - #1033",
      "[Fixed] Protected branches show a descriptive error when the push is rejected - #1036",
      "[Fixed] 'Open in shell' on Windows opens to repository location - #1037"
    ],
    "0.0.28": ["[Fixed] Bumping release notes to test deployments again"],
    "0.0.27": [
      "[Fixed] 2FA dialog when authenticating has information for SMS authentication - #1009",
      "[Fixed] Autocomplete for users handles accounts containing `-` - #1008"
    ],
    "0.0.26": [
      "[Fixed] Address deployment issue by properly documenting release notes"
    ],
    "0.0.25": [
      "[Added] Autocomplete displays user matches - #942",
      "[Fixed] Handle Enter key in repository and branch list when no matches exist - #995",
      "[Fixed] 'Add Repository' button displays in dropdown when repository list empty - #984",
      "[Fixed] Correct icon displayed for non-GitHub repository - #964 #955",
      "[Fixed] Enter key when inside dialog submits form - #956",
      "[Fixed] Updated URL handler entry on macOS - #945",
      "[Fixed] Commit button is disabled while commit in progress - #940",
      "[Fixed] Handle index state change when gitginore change is discarded - #935",
      "[Fixed] 'Create New Branch' view squashes branch list when expanded - #927",
      "[Fixed] Application creates repository path if it doesn't exist on disk - #925",
      "[Improved] Preferences sign-in flow updated to standalone dialogs - #961"
    ],
    "0.0.24": ["Changed a thing", "Added another thing"]
  }
}<|MERGE_RESOLUTION|>--- conflicted
+++ resolved
@@ -1,6 +1,5 @@
 {
   "releases": {
-<<<<<<< HEAD
     "3.1.8": [
       "[Added] Add JetBrains CLion support on macOS - #15881. Thanks @tsvetilian-ty!",
       "[Fixed] Fix crash launching the app on Apple silicon devices - #16011",
@@ -8,9 +7,7 @@
       "[Fixed] Fix support for the latest versions of RStudio on Windows - #15810",
       "[Fixed] Fix support for latest versions of VSCodium on Windows - #15585. Thanks @voidei!"
     ],
-=======
     "3.1.7": ["[Improved] Upgrade embedded Git to 2.39.2"],
->>>>>>> a685379a
     "3.1.7-beta1": ["[Improved] Upgrade embedded Git to 2.39.2"],
     "3.1.6": [
       "[Improved] Upgrade embedded Git to 2.39.1 and Git LFS to 3.3.0 - #15915"
