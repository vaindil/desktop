--- conflicted
+++ resolved
@@ -1,12 +1,11 @@
 {
   "releases": {
-<<<<<<< HEAD
     "3.2.7": [
       "[Fixed] Improved performance when selecting and viewing a large number of commits - #16880",
       "[Fixed] Fix crash using Edit -> Copy menu when no text is selected in the diff - #16876",
       "[Fixed] Emoji autocomplete list highlights filter text correctly - #16899",
       "[Fixed] Allow filtering autocomplete results using uppercase characters - #16886"
-=======
+    ],
     "3.2.7-beta2": [
       "[New] Checkout a commit from the History tab - #10068. Thanks @kitswas!",
       "[New] Show when a repository has been archived in the clone dialog - #7183",
@@ -28,7 +27,6 @@
       "[Improved] The aria role of alert is applied to dialog error banners so they are announced by screen readers - #16809",
       "[Improved] Add Double Click to Open in Default Editor - #2620. Thanks @digitalmaster!",
       "[Improved] Upgrade to Electron v24.4.0 - #15831"
->>>>>>> 04298412
     ],
     "3.2.6": [
       "[Fixed] The list of the repositories under the filter box on the \"Let's get started!\" page is visible - #16955"
