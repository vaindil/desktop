--- conflicted
+++ resolved
@@ -859,16 +859,9 @@
       "resolved": "https://registry.npmjs.org/stringstream/-/stringstream-0.0.5.tgz"
     },
     "strip-ansi": {
-<<<<<<< HEAD
       "version": "4.0.0",
       "from": "strip-ansi@>=4.0.0 <5.0.0",
       "resolved": "https://registry.npmjs.org/strip-ansi/-/strip-ansi-4.0.0.tgz"
-=======
-      "version": "3.0.1",
-      "from": "strip-ansi@>=3.0.0 <4.0.0",
-      "resolved": "https://registry.npmjs.org/strip-ansi/-/strip-ansi-3.0.1.tgz",
-      "dev": true
->>>>>>> 99bb76e3
     },
     "strip-eof": {
       "version": "1.0.0",
