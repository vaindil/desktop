--- conflicted
+++ resolved
@@ -405,11 +405,7 @@
     registryKeys: [Wow64LocalMachineUninstallKey('RStudio')],
     installLocationRegistryKey: 'DisplayIcon',
     displayNamePrefix: 'RStudio',
-<<<<<<< HEAD
     publishers: ['RStudio', 'Posit Software'],
-=======
-    publishers: ['RStudio'],
->>>>>>> 924ab82c
   },
   {
     name: 'JetBrains IntelliJ Idea',
