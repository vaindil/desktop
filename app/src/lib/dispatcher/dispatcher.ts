--- conflicted
+++ resolved
@@ -1238,8 +1238,6 @@
   public recordDivergingBranchBannerDismissal() {
     return this.appStore._recordDivergingBranchBannerDismissal()
   }
-<<<<<<< HEAD
-=======
 
   /**
    * Increments the `divergingBranchBannerInitiatedCompare` metric
@@ -1261,5 +1259,4 @@
   public recordDivergingBranchBannerInitatedMerge() {
     return this.appStore._recordDivergingBranchBannerInitatedMerge()
   }
->>>>>>> c28aeaa8
 }