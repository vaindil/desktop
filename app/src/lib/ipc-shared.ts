import { IMenuItemState } from './menu-update'
import { MenuIDs } from '../models/menu-ids'
import { ISerializableMenuItem } from './menu-item'
import { MenuLabelsEvent } from '../models/menu-labels'
import { MenuEvent } from '../main-process/menu'
import { LogLevel } from './logging/log-level'
import { ICrashDetails } from '../crash/shared'
import { WindowState } from './window-state'
import { IMenu } from '../models/app-menu'
import { ILaunchStats } from './stats'
import { URLActionType } from './parse-app-url'

/**
 * Defines the simplex IPC channel names we use from the renderer
 * process along with their signatures. This type is used from both
 * the renderer and the main process to ensure a common contract between
 * the two over the untyped IPC framework.
 */
export type RequestChannels = {
  'select-all-window-contents': () => void
  'update-menu-state': (
    state: Array<{ id: MenuIDs; state: IMenuItemState }>
  ) => void
  'renderer-ready': (time: number) => void
  'execute-menu-item-by-id': (id: string) => void
  'show-certificate-trust-dialog': (
    certificate: Electron.Certificate,
    message: string
  ) => void
  'get-app-menu': () => void
  'update-preferred-app-menu-item-labels': (labels: MenuLabelsEvent) => void
  'uncaught-exception': (error: Error) => void
  'send-error-report': (
    error: Error,
    extra: Record<string, string>,
    nonFatal: boolean
  ) => void
  'show-item-in-folder': (path: string) => void
  'show-folder-contents': (path: string) => void
  'menu-event': (name: MenuEvent) => void
  log: (level: LogLevel, message: string) => void
  'will-quit': () => void
  'crash-ready': () => void
  'crash-quit': () => void
  'window-state-changed': (windowState: WindowState) => void
  error: (crashDetails: ICrashDetails) => void
  'zoom-factor-changed': (zoomFactor: number) => void
  'app-menu': (menu: IMenu) => void
  'launch-timing-stats': (stats: ILaunchStats) => void
  'url-action': (action: URLActionType) => void
  'certificate-error': (
    certificate: Electron.Certificate,
    error: string,
    url: string
  ) => void
  focus: () => void
  blur: () => void
<<<<<<< HEAD
  'quit-and-install-updates': () => void
  'minimize-window': () => void
  'maximize-window': () => void
  'unmaximize-window': () => void
  'close-window': () => void
  'auto-updater-error': (error: Error) => void
  'auto-updater-checking-for-update': () => void
  'auto-updater-update-available': () => void
  'auto-updater-update-not-available': () => void
  'auto-updater-update-downloaded': () => void
  'native-theme-updated': () => void
=======
  'move-to-applications-folder': () => void
>>>>>>> 10d2eb77
}

/**
 * Defines the duplex IPC channel names we use from the renderer
 * process along with their signatures. This type is used from both
 * the renderer and the main process to ensure a common contract between
 * the two over the untyped IPC framework.
 *
 * Return signatures must be promises
 */
export type RequestResponseChannels = {
  'move-to-trash': (path: string) => Promise<void>
  'show-contextual-menu': (
    items: ReadonlyArray<ISerializableMenuItem>
  ) => Promise<ReadonlyArray<number> | null>
  'is-window-focused': () => Promise<boolean>
  'open-external': (path: string) => Promise<boolean>
  'check-for-updates': (url: string) => Promise<Error | undefined>
  'get-current-window-state': () => Promise<WindowState | undefined>
  'get-current-window-zoom-factor': () => Promise<number | undefined>
  'resolve-proxy': (url: string) => Promise<string>
  'show-open-dialog': (
    options: Electron.OpenDialogOptions
  ) => Promise<string | null>
}<|MERGE_RESOLUTION|>--- conflicted
+++ resolved
@@ -55,7 +55,6 @@
   ) => void
   focus: () => void
   blur: () => void
-<<<<<<< HEAD
   'quit-and-install-updates': () => void
   'minimize-window': () => void
   'maximize-window': () => void
@@ -67,9 +66,7 @@
   'auto-updater-update-not-available': () => void
   'auto-updater-update-downloaded': () => void
   'native-theme-updated': () => void
-=======
   'move-to-applications-folder': () => void
->>>>>>> 10d2eb77
 }
 
 /**
