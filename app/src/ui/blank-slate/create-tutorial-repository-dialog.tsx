import * as React from 'react'
import * as URL from 'url'
import * as Path from 'path'

import { Dialog, DialogContent, DialogFooter } from '../dialog'
import { Button } from '../lib/button'
import { ButtonGroup } from '../lib/button-group'
import { Account } from '../../models/account'
import {
  getDotComAPIEndpoint,
  getHTMLURL,
  API,
  IAPIRepository,
} from '../../lib/api'
import { Ref } from '../lib/ref'
import { LinkButton } from '../lib/link-button'
import { getDefaultDir } from '../lib/default-dir'
import { writeFile, pathExists, ensureDir } from 'fs-extra'
import { git, GitError } from '../../lib/git'
import { envForAuthentication } from '../../lib/git/authentication'
import {
  PushProgressParser,
  executionOptionsWithProgress,
} from '../../lib/progress'
import { Progress } from '../../models/progress'
<<<<<<< HEAD
import { Dispatcher } from '../dispatcher'
=======
import { APIError } from '../../lib/http'
>>>>>>> 50b2bd55

interface ICreateTutorialRepositoryDialogProps {
  /**
   * The GitHub.com, or GitHub Enterprise Server account that will
   * be the owner of the tutorial repository.
   */
  readonly account: Account

  readonly dispatcher: Dispatcher

  /**
   * Event triggered when the dialog is dismissed by the user in the
   * ways described in the Dialog component's dismissable prop.
   */
  readonly onDismissed: () => void

  /**
   * Event triggered when the tutorial repository has been created
   * locally, initialized with the expected tutorial contents, and
   * pushed to the remote.
   *
   * @param path    The path on the local machine where the tutorial
   *                repository was created
   *
   * @param account The account (and thereby the GitHub host) under
   *                which the repository was created
   *
   * @param apiRepository The repository information as returned by
   *                      the GitHub API as the repository was created.
   */
  readonly onTutorialRepositoryCreated: (
    path: string,
    account: Account,
    apiRepository: IAPIRepository
  ) => Promise<void>

  /**
   * Event triggered when the component encounters an error while
   * attempting to create the tutorial repository. Consumers are
   * intended to display an error message to the end user in response
   * to this event.
   */
  readonly onError: (error: Error) => void
}

interface ICreateTutorialRepositoryDialogState {
  /**
   * Whether or not the dialog is currently in the process of creating
   * the tutorial repository. When true this will render a spinning
   * progress icon in the dialog header (if the dialog has a header) as
   * well as temporarily disable dismissal of the dialog.
   */
  readonly loading: boolean

  /**
   * The current progress in creating the tutorial repository. Undefined
   * until the creation process starts.
   */
  readonly progress?: Progress
}

const nl = __WIN32__ ? '\r\n' : '\n'
const InititalReadmeContents =
  `# Welcome to GitHub Desktop!${nl}${nl}` +
  `This is your README. READMEs are where you can communicate ` +
  `what your project is and how to use it.${nl}${nl}` +
  `Make any change to this file, save it, and then head ` +
  `back to GitHub Desktop.${nl}`

/**
 * A dialog component reponsible for initializing, publishing, and adding
 * a tutorial repository to the application.
 */
export class CreateTutorialRepositoryDialog extends React.Component<
  ICreateTutorialRepositoryDialogProps,
  ICreateTutorialRepositoryDialogState
> {
  public constructor(props: ICreateTutorialRepositoryDialogProps) {
    super(props)
    this.state = { loading: false }
  }

  private async createAPIRepository(account: Account, name: string) {
    const api = new API(account.endpoint, account.token)

    try {
      return await api.createRepository(
        null,
        name,
        'GitHub Desktop tutorial repository',
        true
      )
    } catch (err) {
      if (
        err instanceof APIError &&
        err.responseStatus === 422 &&
        err.apiError !== null
      ) {
        if (err.apiError.message === 'Repository creation failed.') {
          if (
            err.apiError.errors &&
            err.apiError.errors.some(
              x => x.message === 'name already exists on this account'
            )
          ) {
            throw new Error(
              'You already have a repository named ' +
                `"${name}" on your account at ${friendlyEndpointName(
                  account
                )}.\n\n` +
                'Please delete the repository and try again.'
            )
          }
        }
      }

      throw err
    }
  }

  private async pushRepo(
    path: string,
    account: Account,
    progressCb: (title: string, value: number, description?: string) => void
  ) {
    const pushTitle = `Pushing repository to ${friendlyEndpointName(account)}`
    progressCb(pushTitle, 0)

    const pushOpts = await executionOptionsWithProgress(
      {
        env: envForAuthentication(account),
      },
      new PushProgressParser(),
      progress => {
        if (progress.kind === 'progress') {
          progressCb(pushTitle, progress.percent, progress.details.text)
        }
      }
    )

    const args = ['push', '-u', 'origin', 'master']
    await git(args, path, 'tutorial:push', pushOpts)
  }

  public onSubmit = async () => {
    this.props.dispatcher.recordTutorialStarted()

    const { account } = this.props
    const endpointName = friendlyEndpointName(account)
    this.setState({ loading: true })

    const name = 'desktop-tutorial'

    try {
      const path = Path.resolve(getDefaultDir(), name)

      if (await pathExists(path)) {
        throw new Error(
          `The path ${path} already exists. Please move it ` +
            'out of the way, or remove it, and then try again.'
        )
      }

      this.setProgress(`Creating repository on ${endpointName}`, 0)

      const repo = await this.createAPIRepository(account, name)

      this.setProgress('Initializing local repository', 0.2)

      await ensureDir(path)
      await git(['init'], path, 'tutorial:init')

      await writeFile(Path.join(path, 'README.md'), InititalReadmeContents)

      await git(['add', '--', 'README.md'], path, 'tutorial:add')
      await git(
        ['commit', '-m', 'Initial commit', '--', 'README.md'],
        path,
        'tutorial:commit'
      )
      await git(
        ['remote', 'add', 'origin', repo.clone_url],
        path,
        'tutorial:add-remote'
      )

      await this.pushRepo(path, account, (title, value, description) => {
        this.setProgress(title, 0.3 + value * 0.6, description)
      })

      this.setProgress('Finalizing tutorial repository', 0.9)
      await this.props.onTutorialRepositoryCreated(path, account, repo)
      this.props.dispatcher.recordTutorialRepositoryCreated()
      this.props.onDismissed()
    } catch (err) {
      this.setState({ loading: false, progress: undefined })

      if (err instanceof GitError) {
        this.props.onError(err)
      } else {
        this.props.onError(
          new Error(
            `Failed creating the tutorial repository.\n\n${err.message}`
          )
        )
      }
    }
  }

  private setProgress(title: string, value: number, description?: string) {
    this.setState({
      progress: { kind: 'generic', title, value, description },
    })
  }

  public onCancel = () => {
    this.props.onDismissed()
  }

  private renderProgress() {
    if (this.state.progress === undefined) {
      return null
    }

    const { progress } = this.state
    const description = progress.description ? (
      <div className="description">{progress.description}</div>
    ) : null

    return (
      <div className="progress-container">
        <div>{progress.title}</div>
        <progress value={progress.value} />
        {description}
      </div>
    )
  }

  public render() {
    const { account } = this.props

    return (
      <Dialog
        id="create-tutorial-repository-dialog"
        title="Start tutorial"
        onDismissed={this.onCancel}
        onSubmit={this.onSubmit}
        dismissable={!this.state.loading}
        loading={this.state.loading}
        disabled={this.state.loading}
      >
        <DialogContent>
          <div>
            This will create a repository on your local machine, and push it to
            your account <Ref>@{this.props.account.login}</Ref> on{' '}
            <LinkButton uri={getHTMLURL(account.endpoint)}>
              {friendlyEndpointName(account)}
            </LinkButton>
            . This repository will only be visible to you, and not visible
            publicly.
          </div>
          {this.renderProgress()}
        </DialogContent>
        <DialogFooter>
          <ButtonGroup>
            <Button type="submit">Continue</Button>
            <Button onClick={this.onCancel}>Cancel</Button>
          </ButtonGroup>
        </DialogFooter>
      </Dialog>
    )
  }
}

function friendlyEndpointName(account: Account) {
  return account.endpoint === getDotComAPIEndpoint()
    ? 'GitHub.com'
    : URL.parse(account.endpoint).hostname || account.endpoint
}<|MERGE_RESOLUTION|>--- conflicted
+++ resolved
@@ -23,11 +23,8 @@
   executionOptionsWithProgress,
 } from '../../lib/progress'
 import { Progress } from '../../models/progress'
-<<<<<<< HEAD
 import { Dispatcher } from '../dispatcher'
-=======
 import { APIError } from '../../lib/http'
->>>>>>> 50b2bd55
 
 interface ICreateTutorialRepositoryDialogProps {
   /**
