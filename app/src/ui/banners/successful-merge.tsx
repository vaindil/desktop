--- conflicted
+++ resolved
@@ -1,11 +1,5 @@
 import * as React from 'react'
-<<<<<<< HEAD
-import { Octicon } from '../octicons'
-import * as OcticonSymbol from '../octicons/octicons.generated'
-import { Banner } from './banner'
-=======
 import { SuccessBanner } from './success-banner'
->>>>>>> fb35446a
 
 export function SuccessfulMerge({
   ourBranch,
