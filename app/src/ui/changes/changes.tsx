--- conflicted
+++ resolved
@@ -98,12 +98,9 @@
           diff={diff}
           showSideBySideDiff={this.props.showSideBySideDiff}
           onShowSideBySideDiffChanged={this.onShowSideBySideDiffChanged}
-<<<<<<< HEAD
           hideWhitespaceInDiff={this.props.hideWhitespaceInDiff}
           onHideWhitespaceInDiffChanged={this.onHideWhitespaceInDiffChanged}
-=======
           onDiffOptionsOpened={this.props.onDiffOptionsOpened}
->>>>>>> e9186882
         />
 
         <SeamlessDiffSwitcher
