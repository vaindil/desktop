import * as React from 'react'
import * as Path from 'path'
import { CommitMessage } from './commit-message'
import { ChangedFile } from './changed-file'
import { List, ClickSource } from '../lib/list'

import {
  AppFileStatus,
  WorkingDirectoryStatus,
  WorkingDirectoryFileChange,
} from '../../models/status'
import { DiffSelectionType } from '../../models/diff'
import { CommitIdentity } from '../../models/commit-identity'
import { Checkbox, CheckboxValue } from '../lib/checkbox'
import { ICommitMessage } from '../../lib/app-state'
import { IGitHubUser } from '../../lib/databases'
import { Dispatcher } from '../../lib/dispatcher'
import { IAutocompletionProvider } from '../autocompletion'
import { Repository } from '../../models/repository'
import { showContextualMenu } from '../main-process-proxy'
import { IAuthor } from '../../models/author'
import { ITrailer } from '../../lib/git/interpret-trailers'
import { IMenuItem } from '../../lib/menu-item'

const RowHeight = 29

const GitIgnoreFileName = '.gitignore'

const RestrictedFileExtensions = ['.cmd', '.exe', '.bat', '.sh']

interface IChangesListProps {
  readonly repository: Repository
  readonly workingDirectory: WorkingDirectoryStatus
  readonly selectedFilesID: string[]
  readonly onFileSelectionChanged: (row: number | number[]) => void
  readonly onIncludeChanged: (path: string, include: boolean) => void
  readonly onSelectAll: (selectAll: boolean) => void
  readonly onCreateCommit: (
    summary: string,
    description: string | null,
    trailers?: ReadonlyArray<ITrailer>
  ) => Promise<boolean>
  readonly onDiscardChanges: (file: WorkingDirectoryFileChange) => void
  readonly onDiscardAllChanges: (
    files: ReadonlyArray<WorkingDirectoryFileChange>
  ) => void

  /**
   * Called to reveal a file in the native file manager.
   * @param path The path of the file relative to the root of the repository
   */
  readonly onRevealInFileManager: (path: string) => void

  /**
   * Called to open a file it its default application
   * @param path The path of the file relative to the root of the repository
   */
  readonly onOpenItem: (path: string) => void
  readonly branch: string | null
  readonly commitAuthor: CommitIdentity | null
  readonly gitHubUser: IGitHubUser | null
  readonly dispatcher: Dispatcher
  readonly availableWidth: number
  readonly isCommitting: boolean

  /**
   * Click event handler passed directly to the onRowClick prop of List, see
   * List Props for documentation.
   */
  readonly onRowClick?: (row: number, source: ClickSource) => void

  readonly commitMessage: ICommitMessage | null
  readonly contextualCommitMessage: ICommitMessage | null

  /** The autocompletion providers available to the repository. */
  readonly autocompletionProviders: ReadonlyArray<IAutocompletionProvider<any>>

  /** Called when the given pattern should be ignored. */
  readonly onIgnore: (pattern: string | string[]) => void

  /**
   * Whether or not to show a field for adding co-authors to
   * a commit (currently only supported for GH/GHE repositories)
   */
  readonly showCoAuthoredBy: boolean

  /**
   * A list of authors (name, email pairs) which have been
   * entered into the co-authors input box in the commit form
   * and which _may_ be used in the subsequent commit to add
   * Co-Authored-By commit message trailers depending on whether
   * the user has chosen to do so.
   */
  readonly coAuthors: ReadonlyArray<IAuthor>
}

export class ChangesList extends React.Component<IChangesListProps, {}> {
  private onIncludeAllChanged = (event: React.FormEvent<HTMLInputElement>) => {
    const include = event.currentTarget.checked
    this.props.onSelectAll(include)
  }

  private renderRow = (row: number): JSX.Element => {
    const file = this.props.workingDirectory.files[row]
    const selection = file.selection.getSelectionType()

    const includeAll =
      selection === DiffSelectionType.All
        ? true
        : selection === DiffSelectionType.None ? false : null

    return (
      <ChangedFile
        path={file.path}
        status={file.status}
        oldPath={file.oldPath}
        include={includeAll}
        key={file.id}
        onContextMenu={this.onItemContextMenu}
        onIncludeChanged={this.props.onIncludeChanged}
<<<<<<< HEAD
=======
        onDiscardChanges={this.onDiscardChanges}
        onDiscardAllChanges={this.onDiscardAllChanges}
        onRevealInFileManager={this.props.onRevealInFileManager}
        onOpenItem={this.props.onOpenItem}
>>>>>>> 560bf605
        availableWidth={this.props.availableWidth}
      />
    )
  }

  private get includeAllValue(): CheckboxValue {
    const includeAll = this.props.workingDirectory.includeAll
    if (includeAll === true) {
      return CheckboxValue.On
    } else if (includeAll === false) {
      return CheckboxValue.Off
    } else {
      return CheckboxValue.Mixed
    }
  }

  private onDiscardAllChanges = () => {
    this.props.onDiscardAllChanges(this.props.workingDirectory.files)
  }

  private onDiscardChanges = (paths: string | string[]) => {
    const workingDirectory = this.props.workingDirectory

    if (paths instanceof Array) {
      const files: WorkingDirectoryFileChange[] = []
      paths.forEach(path => {
        const file = workingDirectory.files.find(f => f.path === path)
        if (file) {
          files.push(file)
        }
      })
      if (files.length) {
        this.props.onDiscardAllChanges(files)
      }
    } else {
      const file = workingDirectory.files.find(f => f.path === paths)
      if (!file) {
        return
      }

      this.props.onDiscardChanges(file)
    }
  }

  private onContextMenu = (event: React.MouseEvent<any>) => {
    event.preventDefault()

    const items: IMenuItem[] = [
      {
        label: __DARWIN__ ? 'Discard All Changes…' : 'Discard all changes…',
        action: this.onDiscardAllChanges,
        enabled: this.props.workingDirectory.files.length > 0,
      },
    ]

    showContextualMenu(items)
  }

  private onItemContextMenu = (
    target: string,
    status: AppFileStatus,
    event: React.MouseEvent<any>
  ) => {
    event.preventDefault()

    const fileList = this.props.workingDirectory.files
    const selectedFiles: WorkingDirectoryFileChange[] = []
    this.props.selectedFilesID.forEach(fileID => {
      const newFile = fileList.find(file => file.id === fileID)
      if (newFile) {
        selectedFiles.push(newFile)
      }
    })

    const paths = selectedFiles.map(file => file.path)
    const fileName = selectedFiles.map(file => Path.basename(file.path))
    let extensions = selectedFiles.map(file => Path.extname(file.path))
    const seen: any = {}
    extensions = extensions.filter(function(item) {
      return seen.hasOwnProperty(item) ? false : (seen[item] = true)
    })

    const items: IMenuItem[] = [
      {
        label: __DARWIN__ ? 'Discard Changes…' : 'Discard changes…',
        action: () => this.onDiscardChanges(paths),
      },
      { type: 'separator' },
    ]

    if (fileName.length === 1) {
      items.push({
        label: 'Ignore',
        action: () => this.props.onIgnore(target),
        enabled: fileName[0] !== GitIgnoreFileName,
      })
    } else if (fileName.length > 1) {
      items.push({
        label: 'Ignore all',
        action: () => {
          this.props.onIgnore(paths)
          // paths.forEach((path, index) => {
          //   if (fileName[index] && fileName[index] !== GitIgnoreFileName) {
          //     this.props.onIgnore(path)
          //   }
          // })
        },
        enabled: fileName[0] !== GitIgnoreFileName,
      })
    }

    extensions.forEach(extension => {
      if (extension) {
        items.push({
          label: __DARWIN__
            ? `Ignore All ${extension} Files`
            : `Ignore all ${extension} files`,
          action: () => this.props.onIgnore(`*${extension}`),
        })
      }
    })

    const isSafeExtension = __WIN32__
      ? extensions.every(
          extension =>
            !RestrictedFileExtensions.includes(extension.toLowerCase())
        )
      : true

    const revealInFileManagerLabel = __DARWIN__
      ? 'Reveal in Finder'
      : __WIN32__ ? 'Show in Explorer' : 'Show in your File Manager'

    items.push(
      { type: 'separator' },
      {
        label: revealInFileManagerLabel,
        action: () => this.props.onRevealInFileManager(target),
        enabled: status !== AppFileStatus.Deleted,
      },
      {
        label: __DARWIN__
          ? 'Open with Default Program'
          : 'Open with default program',
        action: () => this.props.onOpenItem(target),
        enabled: isSafeExtension && status !== AppFileStatus.Deleted,
      }
    )

    showContextualMenu(items)
  }

  public render() {
    const fileList = this.props.workingDirectory.files
    const selectedRows: number[] = []
    this.props.selectedFilesID.forEach(fileID => {
      selectedRows.push(fileList.findIndex(file => file.id === fileID))
    })
    const fileCount = fileList.length
    const filesPlural = fileCount === 1 ? 'file' : 'files'
    const filesDescription = `${fileCount} changed ${filesPlural}`
    const anyFilesSelected =
      fileCount > 0 && this.includeAllValue !== CheckboxValue.Off

    return (
      <div className="changes-list-container file-list">
        <div className="header" onContextMenu={this.onContextMenu}>
          <Checkbox
            label={filesDescription}
            value={this.includeAllValue}
            onChange={this.onIncludeAllChanged}
            disabled={fileCount === 0}
          />
        </div>

        <List
          id="changes-list"
          rowCount={this.props.workingDirectory.files.length}
          rowHeight={RowHeight}
          rowRenderer={this.renderRow}
          selectedRows={selectedRows}
          selectionMode="multi"
          onSelectionChanged={this.props.onFileSelectionChanged}
          invalidationProps={this.props.workingDirectory}
          onRowClick={this.props.onRowClick}
        />

        <CommitMessage
          onCreateCommit={this.props.onCreateCommit}
          branch={this.props.branch}
          gitHubUser={this.props.gitHubUser}
          commitAuthor={this.props.commitAuthor}
          anyFilesSelected={anyFilesSelected}
          repository={this.props.repository}
          dispatcher={this.props.dispatcher}
          commitMessage={this.props.commitMessage}
          contextualCommitMessage={this.props.contextualCommitMessage}
          autocompletionProviders={this.props.autocompletionProviders}
          isCommitting={this.props.isCommitting}
          showCoAuthoredBy={this.props.showCoAuthoredBy}
          coAuthors={this.props.coAuthors}
        />
      </div>
    )
  }
}<|MERGE_RESOLUTION|>--- conflicted
+++ resolved
@@ -118,13 +118,7 @@
         key={file.id}
         onContextMenu={this.onItemContextMenu}
         onIncludeChanged={this.props.onIncludeChanged}
-<<<<<<< HEAD
-=======
-        onDiscardChanges={this.onDiscardChanges}
-        onDiscardAllChanges={this.onDiscardAllChanges}
-        onRevealInFileManager={this.props.onRevealInFileManager}
-        onOpenItem={this.props.onOpenItem}
->>>>>>> 560bf605
+        // onDiscardAllChanges={this.onDiscardAllChanges}
         availableWidth={this.props.availableWidth}
       />
     )
@@ -211,6 +205,10 @@
       {
         label: __DARWIN__ ? 'Discard Changes…' : 'Discard changes…',
         action: () => this.onDiscardChanges(paths),
+      },
+      {
+        label: __DARWIN__ ? 'Discard All Changes…' : 'Discard all changes…',
+        action: () => this.onDiscardAllChanges(),
       },
       { type: 'separator' },
     ]
