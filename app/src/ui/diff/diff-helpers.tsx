import * as React from 'react'

import { ILineTokens } from '../../lib/highlighter/types'
import classNames from 'classnames'
import { relativeChanges } from './changed-range'
import { mapKeysEqual } from '../../lib/equality'
import {
  WorkingDirectoryFileChange,
  CommittedFileChange,
} from '../../models/status'

/**
 * DiffRowType defines the different types of
 * rows that a diff visualization can have.
 *
 * It contains similar values than DiffLineType
 * with the addition of `Modified`, which
 * corresponds to a line that has both deleted and
 * added content.
 */
export enum DiffRowType {
  Context = 'Context',
  Hunk = 'Hunk',
  Added = 'Added',
  Deleted = 'Deleted',
  Modified = 'Modified',
}

export enum DiffColumn {
  Before = 'before',
  After = 'after',
}

export type SimplifiedDiffRowData = Omit<IDiffRowData, 'isSelected'>

export interface IDiffRowData {
  /**
   * The actual contents of the diff line.
   */
  readonly content: string

  /**
   * The line number on the source file.
   */
  readonly lineNumber: number

  /**
   * The line number on the diff.
   * This is used for discarding lines
   * and for partial committing lines.
   */
  readonly diffLineNumber: number

  /**
   * Flag to display that this diff line lacks a new line.
   * This is used to display when a newline is
   * added or removed to the last line of a file.
   */
  readonly noNewLineIndicator: boolean

  /**
   * Whether the diff line has been selected for partial committing.
   */
  readonly isSelected: boolean

  /**
   * Array of tokens to do syntax highlighting on the diff line.
   */
  readonly tokens: ReadonlyArray<ILineTokens>
}

/**
 * IDiffRowAdded represents a row that displays an added line.
 */
interface IDiffRowAdded<T = IDiffRowData> {
  readonly type: DiffRowType.Added

  /**
   * The data object contains information about that added line in the diff.
   */
  readonly data: T

  /**
   * The start line of the hunk where this line belongs in the diff.
   *
   * In this context, a hunk is not exactly equivalent to a diff hunk, but
   * instead marks a group of consecutive added/deleted lines (see hoveredHunk
   * comment in the `<SideBySide />` component).
   */
  readonly hunkStartLine: number
}

/**
 * IDiffRowDeleted represents a row that displays a deleted line.
 */
interface IDiffRowDeleted<T = IDiffRowData> {
  readonly type: DiffRowType.Deleted

  /**
   * The data object contains information about that deleted line in the diff.
   */
  readonly data: T

  /**
   * The start line of the hunk where this line belongs in the diff.
   *
   * In this context, a hunk is not exactly equivalent to a diff hunk, but
   * instead marks a group of consecutive added/deleted lines (see hoveredHunk
   * comment in the `<SideBySide />` component).
   */
  readonly hunkStartLine: number
}

/**
 * IDiffRowModified represents a row that displays both a deleted line inline
 * with an added line.
 */
interface IDiffRowModified<T = IDiffRowData> {
  readonly type: DiffRowType.Modified

  /**
   * The beforeData object contains information about the deleted line in the diff.
   */
  readonly beforeData: T

  /**
   * The beforeData object contains information about the added line in the diff.
   */
  readonly afterData: T

  /**
   * The start line of the hunk where this line belongs in the diff.
   *
   * In this context, a hunk is not exactly equivalent to a diff hunk, but
   * instead marks a group of consecutive added/deleted lines (see hoveredHunk
   * comment in the `<SideBySide />` component).
   */
  readonly hunkStartLine: number
}

/**
 * IDiffRowContext represents a row that contains non-modified
 * contextual lines around additions/deletions in a diff.
 */
interface IDiffRowContext {
  readonly type: DiffRowType.Context

  /**
   * The actual contents of the contextual line.
   */
  readonly content: string

  readonly diffLineNumber: number

  /**
   * The line number of this row in the previous state source file.
   */
  readonly beforeLineNumber: number

  /**
   * The line number of this row in the next state source file.
   */
  readonly afterLineNumber: number

  /**
<<<<<<< HEAD
   * * Tokens to use to syntax highlight the contents of the before version of the line.
=======
   * Tokens to use to syntax highlight the contents of the line.
   *
   * TODO: It would be more resilient to have separate tokens for the
   * before version and the after one, since the syntax highlighting
   * depends on previous lines. That's currently not possible because an
   * optimization done in getLineFilters() that avoids calculating
   * the syntax highlighting of the after state of context lines.
>>>>>>> d6176b9b
   */
  readonly beforeTokens: ReadonlyArray<ILineTokens>

  /**
   * Tokens to use to syntax highlight the contents of the after version of the line.
   */
  readonly afterTokens: ReadonlyArray<ILineTokens>
}

/**
 * IDiffRowContext represents a row that contains the header
 * of a diff hunk.
 */
interface IDiffRowHunk {
  readonly type: DiffRowType.Hunk
  /**
   * The actual contents of the line.
   */
  readonly content: string
}

export type DiffRow =
  | IDiffRowAdded
  | IDiffRowDeleted
  | IDiffRowModified
  | IDiffRowContext
  | IDiffRowHunk

export type SimplifiedDiffRow =
  | IDiffRowAdded<SimplifiedDiffRowData>
  | IDiffRowDeleted<SimplifiedDiffRowData>
  | IDiffRowModified<SimplifiedDiffRowData>
  | IDiffRowContext
  | IDiffRowHunk

export type ChangedFile = WorkingDirectoryFileChange | CommittedFileChange

/**
 * Returns an object with two ILineTokens objects that can be used to highlight
 * the added and removed characters between two lines.
 *
 * The `before` object contains the tokens to be used against the `lineBefore` string
 * while the `after` object contains the tokens to use with the `lineAfter` string.
 *
 * This method can be used in conjunction with the `syntaxHighlightLine()` method to
 * get the difference between two lines highlighted:
 *
 * syntaxHighlightLine(
 *   lineBefore,
 *   getDiffTokens(lineBefore, lineAfter).before
 * )
 *
 * @param lineBefore    The first version of the line to compare.
 * @param lineAfter     The second version of the line to compare.
 */
export function getDiffTokens(
  lineBefore: string,
  lineAfter: string
): { before: ILineTokens; after: ILineTokens } {
  const changeRanges = relativeChanges(lineBefore, lineAfter)

  return {
    before: {
      [changeRanges.stringARange.location]: {
        token: 'diff-delete-inner',
        length: changeRanges.stringARange.length,
      },
    },
    after: {
      [changeRanges.stringBRange.location]: {
        token: 'diff-add-inner',
        length: changeRanges.stringBRange.length,
      },
    },
  }
}

/**
 * Returns an JSX element with syntax highlighting of the passed line using both
 * the syntaxTokens and diffTokens.
 *
 * @param line          The line to syntax highlight.
 * @param tokensArray   An array of ILineTokens objects that is used for syntax highlighting.
 */
export function syntaxHighlightLine(
  line: string,
  tokensArray: ReadonlyArray<ILineTokens>
): JSX.Element {
  const elements = []
  let currentElement = {
    content: '',
    tokens: new Map<string, number>(),
  }

  for (let i = 0; i < line.length; i++) {
    const char = line[i]
    const newTokens = new Map<string, number>()

    for (const [token, endPosition] of currentElement.tokens) {
      if (endPosition > i) {
        newTokens.set(token, endPosition)
      }
    }

    for (const tokens of tokensArray) {
      if (tokens[i] !== undefined && tokens[i].length > 0) {
        // ILineTokens can contain multiple tokens separated by spaces.
        // We split them to avoid creating unneeded HTML elements when
        // these tokens do not maintain the same order.
        const tokenNames = tokens[i].token.split(' ')
        const position = i + tokens[i].length

        for (const name of tokenNames) {
          const existingTokenPosition = newTokens.get(name)

          // While it's rare, it's theoretically possible that the same
          // token exists for the same start position with different end
          // positions. If this happens, we choose the longest one.
          if (
            existingTokenPosition === undefined ||
            position > existingTokenPosition
          ) {
            newTokens.set(name, position)
          }
        }
      }
    }

    // If the calculated tokens for the character
    // are the same as the ones for the current element,
    // we can just append the character on that element contents.
    // Otherwise, we need to create a new element with the tokens
    // and "archive" the current element.
    if (mapKeysEqual(currentElement.tokens, newTokens)) {
      currentElement.content += char
      currentElement.tokens = newTokens
    } else {
      elements.push({
        tokens: currentElement.tokens,
        content: currentElement.content,
      })

      currentElement = {
        content: char,
        tokens: newTokens,
      }
    }
  }

  // Add the remaining current element to the list of elements.
  elements.push({
    tokens: currentElement.tokens,
    content: currentElement.content,
  })

  return (
    <>
      {elements.map((element, i) => {
        if (element.tokens.size === 0) {
          // If the element does not contain any token
          // we can skip creating a span.
          return element.content
        }
        return (
          <span
            key={i}
            className={classNames(
              [...element.tokens.keys()].map(name => `cm-${name}`)
            )}
          >
            {element.content}
          </span>
        )
      })}
    </>
  )
}

/** Utility function for checking whether a file supports selection */
export function canSelect(
  file: ChangedFile
): file is WorkingDirectoryFileChange {
  return file instanceof WorkingDirectoryFileChange
}<|MERGE_RESOLUTION|>--- conflicted
+++ resolved
@@ -163,17 +163,7 @@
   readonly afterLineNumber: number
 
   /**
-<<<<<<< HEAD
-   * * Tokens to use to syntax highlight the contents of the before version of the line.
-=======
-   * Tokens to use to syntax highlight the contents of the line.
-   *
-   * TODO: It would be more resilient to have separate tokens for the
-   * before version and the after one, since the syntax highlighting
-   * depends on previous lines. That's currently not possible because an
-   * optimization done in getLineFilters() that avoids calculating
-   * the syntax highlighting of the after state of context lines.
->>>>>>> d6176b9b
+   * Tokens to use to syntax highlight the contents of the before version of the line.
    */
   readonly beforeTokens: ReadonlyArray<ILineTokens>
 
