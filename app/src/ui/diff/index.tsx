--- conflicted
+++ resolved
@@ -54,11 +54,7 @@
   }
 
   public componentWillReceiveProps(nextProps: IDiffProps) {
-<<<<<<< HEAD
-    this.renderDiff(nextProps.repository, nextProps.file)
-=======
     this.loadDiff(nextProps.repository, nextProps.file)
->>>>>>> 2908fa76
   }
 
   public componentWillUnmount() {
@@ -75,11 +71,7 @@
     this.codeMirror = null
   }
 
-<<<<<<< HEAD
-  private async renderDiff(repository: IRepository, file: FileChange | null) {
-=======
   private async loadDiff(repository: IRepository, file: FileChange | null) {
->>>>>>> 2908fa76
     if (!file) {
       // clear whatever existing state
       this.setState({ diff: new DiffModel([]) })
