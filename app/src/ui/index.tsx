import '../lib/logging/renderer/install'

import * as React from 'react'
import * as ReactDOM from 'react-dom'
import * as Path from 'path'

import * as moment from 'moment'

<<<<<<< HEAD
import { ipcRenderer } from 'electron'
import * as remote from '@electron/remote'
=======
import { remote } from 'electron'
>>>>>>> ef31b214

import { App } from './app'
import {
  Dispatcher,
  gitAuthenticationErrorHandler,
  externalEditorErrorHandler,
  openShellErrorHandler,
  mergeConflictHandler,
  lfsAttributeMismatchHandler,
  defaultErrorHandler,
  missingRepositoryHandler,
  backgroundTaskHandler,
  pushNeedsPullHandler,
  upstreamAlreadyExistsHandler,
  rebaseConflictsHandler,
  localChangesOverwrittenHandler,
  refusedWorkflowUpdate,
  samlReauthRequired,
  insufficientGitHubRepoPermissions,
} from './dispatcher'
import {
  AppStore,
  GitHubUserStore,
  CloningRepositoriesStore,
  IssuesStore,
  SignInStore,
  RepositoriesStore,
  TokenStore,
  AccountsStore,
  PullRequestStore,
} from '../lib/stores'
import { GitHubUserDatabase } from '../lib/databases'
import { SelectionType, IAppState } from '../lib/app-state'
import { StatsDatabase, StatsStore } from '../lib/stats'
import {
  IssuesDatabase,
  RepositoriesDatabase,
  PullRequestDatabase,
} from '../lib/databases'
import { shellNeedsPatching, updateEnvironmentForProcess } from '../lib/shell'
import { installDevGlobals } from './install-globals'
import { reportUncaughtException, sendErrorReport } from './main-process-proxy'
import { getOS } from '../lib/get-os'
import { getGUID } from '../lib/stats'
import {
  enableSourceMaps,
  withSourceMappedStack,
} from '../lib/source-map-support'
import { UiActivityMonitor } from './lib/ui-activity-monitor'
import { RepositoryStateCache } from '../lib/stores/repository-state-cache'
import { ApiRepositoriesStore } from '../lib/stores/api-repositories-store'
import { CommitStatusStore } from '../lib/stores/commit-status-store'
import { PullRequestCoordinator } from '../lib/stores/pull-request-coordinator'

// We're using a polyfill for the upcoming CSS4 `:focus-ring` pseudo-selector.
// This allows us to not have to override default accessibility driven focus
// styles for buttons in the case when a user clicks on a button. This also
// gives better visibility to individuals who navigate with the keyboard.
//
// See:
//   https://github.com/WICG/focus-ring
//   Focus Ring! -- A11ycasts #16: https://youtu.be/ilj2P5-5CjI
import 'wicg-focus-ring'

// setup this moment.js plugin so we can use easier
// syntax for formatting time duration
import momentDurationFormatSetup from 'moment-duration-format'
import { sendNonFatalException } from '../lib/helpers/non-fatal-exception'
import { enableUnhandledRejectionReporting } from '../lib/feature-flag'
import { AheadBehindStore } from '../lib/stores/ahead-behind-store'
import {
  ApplicationTheme,
  supportsSystemThemeChanges,
} from './lib/application-theme'
import { trampolineUIHelper } from '../lib/trampoline/trampoline-ui-helper'
import { AliveStore } from '../lib/stores/alive-store'
import { NotificationsStore } from '../lib/stores/notifications-store'
import * as ipcRenderer from '../lib/ipc-renderer'

if (__DEV__) {
  installDevGlobals()
}

if (shellNeedsPatching(process)) {
  updateEnvironmentForProcess()
}

enableSourceMaps()

// Tell dugite where to find the git environment,
// see https://github.com/desktop/dugite/pull/85
process.env['LOCAL_GIT_DIRECTORY'] = Path.resolve(__dirname, 'git')

// Ensure that dugite infers the GIT_EXEC_PATH
// based on the LOCAL_GIT_DIRECTORY env variable
// instead of just blindly trusting what's set in
// the current environment. See https://git.io/JJ7KF
delete process.env.GIT_EXEC_PATH

momentDurationFormatSetup(moment)

const startTime = performance.now()

if (!process.env.TEST_ENV) {
  /* This is the magic trigger for webpack to go compile
   * our sass into css and inject it into the DOM. */
  require('../../styles/desktop.scss')
}

// TODO (electron): Remove this once
// https://bugs.chromium.org/p/chromium/issues/detail?id=1113293
// gets fixed and propagated to electron.
if (__DARWIN__) {
  require('../lib/fix-emoji-spacing')
}

let currentState: IAppState | null = null

const sendErrorWithContext = (
  error: Error,
  context: Record<string, string> = {},
  nonFatal?: boolean
) => {
  error = withSourceMappedStack(error)

  console.error('Uncaught exception', error)

  if (__DEV__ || process.env.TEST_ENV) {
    console.error(
      `An uncaught exception was thrown. If this were a production build it would be reported to Central. Instead, maybe give it a lil lookyloo.`
    )
  } else {
    const extra: Record<string, string> = {
      osVersion: getOS(),
      guid: getGUID(),
      ...context,
    }

    try {
      if (currentState) {
        if (currentState.currentBanner !== null) {
          extra.currentBanner = currentState.currentBanner.type
        }

        if (currentState.currentPopup !== null) {
          extra.currentPopup = `${currentState.currentPopup.type}`
        }

        if (currentState.selectedState !== null) {
          extra.selectedState = `${currentState.selectedState.type}`

          if (currentState.selectedState.type === SelectionType.Repository) {
            extra.selectedRepositorySection = `${currentState.selectedState.state.selectedSection}`
          }
        }

        if (currentState.currentFoldout !== null) {
          extra.currentFoldout = `${currentState.currentFoldout.type}`
        }

        if (currentState.showWelcomeFlow) {
          extra.inWelcomeFlow = 'true'
        }

        if (currentState.windowZoomFactor !== 1) {
          extra.windowZoomFactor = `${currentState.windowZoomFactor}`
        }

        if (currentState.errors.length > 0) {
          extra.activeAppErrors = `${currentState.errors.length}`
        }

        extra.repositoryCount = `${currentState.repositories.length}`
        extra.windowState = currentState.windowState ?? 'Unknown'
        extra.accounts = `${currentState.accounts.length}`

        extra.automaticallySwitchTheme = `${
          currentState.selectedTheme === ApplicationTheme.System &&
          supportsSystemThemeChanges()
        }`
      }
    } catch (err) {
      /* ignore */
    }

    sendErrorReport(error, extra, nonFatal ?? false)
  }
}

process.once('uncaughtException', (error: Error) => {
  sendErrorWithContext(error)
  reportUncaughtException(error)
})

// See sendNonFatalException for more information
process.on(
  'send-non-fatal-exception',
  (error: Error, context?: { [key: string]: string }) => {
    sendErrorWithContext(error, context, true)
  }
)

/**
 * Chromium won't crash on an unhandled rejection (similar to how it won't crash
 * on an unhandled error). We've taken the approach that unhandled errors should
 * crash the app and very likely we should do the same thing for unhandled
 * promise rejections but that's a bit too risky to do until we've established
 * some sense of how often it happens. For now this simply stores the last
 * rejection so that we can pass it along with the crash report if the app does
 * crash. Note that this does not prevent the default browser behavior of
 * logging since we're not calling `preventDefault` on the event.
 *
 * See https://developer.mozilla.org/en-US/docs/Web/API/Window/unhandledrejection_event
 */
window.addEventListener('unhandledrejection', ev => {
  if (enableUnhandledRejectionReporting() && ev.reason instanceof Error) {
    sendNonFatalException('unhandledRejection', ev.reason)
  }
})

const gitHubUserStore = new GitHubUserStore(
  new GitHubUserDatabase('GitHubUserDatabase')
)
const cloningRepositoriesStore = new CloningRepositoriesStore()
const issuesStore = new IssuesStore(new IssuesDatabase('IssuesDatabase'))
const statsStore = new StatsStore(
  new StatsDatabase('StatsDatabase'),
  new UiActivityMonitor()
)
const signInStore = new SignInStore()

const accountsStore = new AccountsStore(localStorage, TokenStore)
const repositoriesStore = new RepositoriesStore(
  new RepositoriesDatabase('Database')
)

const pullRequestStore = new PullRequestStore(
  new PullRequestDatabase('PullRequestDatabase'),
  repositoriesStore
)

const pullRequestCoordinator = new PullRequestCoordinator(
  pullRequestStore,
  repositoriesStore
)

const repositoryStateManager = new RepositoryStateCache()

const apiRepositoriesStore = new ApiRepositoriesStore(accountsStore)

const commitStatusStore = new CommitStatusStore(accountsStore)
const aheadBehindStore = new AheadBehindStore()

const aliveStore = new AliveStore(accountsStore)

const notificationsStore = new NotificationsStore(
  accountsStore,
  aliveStore,
  pullRequestCoordinator
)

const appStore = new AppStore(
  gitHubUserStore,
  cloningRepositoriesStore,
  issuesStore,
  statsStore,
  signInStore,
  accountsStore,
  repositoriesStore,
  pullRequestCoordinator,
  repositoryStateManager,
  apiRepositoriesStore,
  notificationsStore
)

appStore.onDidUpdate(state => {
  currentState = state
})

const dispatcher = new Dispatcher(
  appStore,
  repositoryStateManager,
  statsStore,
  commitStatusStore
)

dispatcher.registerErrorHandler(defaultErrorHandler)
dispatcher.registerErrorHandler(upstreamAlreadyExistsHandler)
dispatcher.registerErrorHandler(externalEditorErrorHandler)
dispatcher.registerErrorHandler(openShellErrorHandler)
dispatcher.registerErrorHandler(mergeConflictHandler)
dispatcher.registerErrorHandler(lfsAttributeMismatchHandler)
dispatcher.registerErrorHandler(insufficientGitHubRepoPermissions)
dispatcher.registerErrorHandler(gitAuthenticationErrorHandler)
dispatcher.registerErrorHandler(pushNeedsPullHandler)
dispatcher.registerErrorHandler(samlReauthRequired)
dispatcher.registerErrorHandler(backgroundTaskHandler)
dispatcher.registerErrorHandler(missingRepositoryHandler)
dispatcher.registerErrorHandler(localChangesOverwrittenHandler)
dispatcher.registerErrorHandler(rebaseConflictsHandler)
dispatcher.registerErrorHandler(refusedWorkflowUpdate)

document.body.classList.add(`platform-${process.platform}`)

dispatcher.setAppFocusState(remote.getCurrentWindow().isFocused())

// The trampoline UI helper needs a reference to the dispatcher before it's used
trampolineUIHelper.setDispatcher(dispatcher)

ipcRenderer.on('focus', () => {
  const { selectedState } = appStore.getState()

  // Refresh the currently selected repository on focus (if
  // we have a selected repository, that is not cloning).
  if (
    selectedState &&
    !(selectedState.type === SelectionType.CloningRepository)
  ) {
    dispatcher.refreshRepository(selectedState.repository)
  }

  dispatcher.setAppFocusState(true)
})

ipcRenderer.on('blur', () => {
  // Make sure we stop highlighting the menu button (on non-macOS)
  // when someone uses Alt+Tab to switch application since we won't
  // get the onKeyUp event for the Alt key in that case.
  dispatcher.setAccessKeyHighlightState(false)
  dispatcher.setAppFocusState(false)
})

ipcRenderer.on('url-action', (_, action) =>
  dispatcher.dispatchURLAction(action)
)

ReactDOM.render(
  <App
    dispatcher={dispatcher}
    appStore={appStore}
    repositoryStateManager={repositoryStateManager}
    issuesStore={issuesStore}
    gitHubUserStore={gitHubUserStore}
    aheadBehindStore={aheadBehindStore}
    startTime={startTime}
  />,
  document.getElementById('desktop-app-container')!
)<|MERGE_RESOLUTION|>--- conflicted
+++ resolved
@@ -3,16 +3,8 @@
 import * as React from 'react'
 import * as ReactDOM from 'react-dom'
 import * as Path from 'path'
-
 import * as moment from 'moment'
-
-<<<<<<< HEAD
-import { ipcRenderer } from 'electron'
 import * as remote from '@electron/remote'
-=======
-import { remote } from 'electron'
->>>>>>> ef31b214
-
 import { App } from './app'
 import {
   Dispatcher,
