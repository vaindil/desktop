--- conflicted
+++ resolved
@@ -123,7 +123,6 @@
    */
   readonly onlyShowTooltipWhenOverflowed?: boolean
 
-<<<<<<< HEAD
   /** The aria-pressed attribute indicates the current "pressed" state of a
    * toggle button.
    *
@@ -132,10 +131,9 @@
    * change it to "play" when pressed.
    * */
   readonly ariaPressed?: boolean
-=======
+
   /** Whether the input field should auto focus when mounted. */
   readonly autoFocus?: boolean
->>>>>>> c188181f
 }
 
 /**
@@ -190,11 +188,8 @@
         aria-disabled={disabled ? 'true' : undefined}
         aria-label={this.props.ariaLabel}
         aria-haspopup={this.props.ariaHaspopup}
-<<<<<<< HEAD
         aria-pressed={this.props.ariaPressed}
-=======
         autoFocus={this.props.autoFocus}
->>>>>>> c188181f
       >
         {tooltip && (
           <Tooltip
