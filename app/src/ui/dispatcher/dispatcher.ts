import { remote } from 'electron'
import { Disposable, IDisposable } from 'event-kit'

import {
  IAPIOrganization,
  IAPIPullRequest,
  IAPIFullRepository,
} from '../../lib/api'
import { shell } from '../../lib/app-shell'
import {
  CompareAction,
  Foldout,
  FoldoutType,
  ICompareFormUpdate,
  RepositorySectionTab,
  RebaseConflictState,
  isRebaseConflictState,
  isCherryPickConflictState,
  CherryPickConflictState,
} from '../../lib/app-state'
import { assertNever, fatalError } from '../../lib/fatal-error'
import {
  setGenericPassword,
  setGenericUsername,
} from '../../lib/generic-git-auth'
import {
  isGitRepository,
  RebaseResult,
  PushOptions,
  getCommitsBetweenCommits,
  getBranches,
} from '../../lib/git'
import { isGitOnPath } from '../../lib/is-git-on-path'
import {
  rejectOAuthRequest,
  requestAuthenticatedUser,
  resolveOAuthRequest,
} from '../../lib/oauth'
import {
  IOpenRepositoryFromURLAction,
  IUnknownAction,
  URLActionType,
} from '../../lib/parse-app-url'
import {
  matchExistingRepository,
  urlsMatch,
} from '../../lib/repository-matching'
import { Shell } from '../../lib/shells'
import { ILaunchStats, StatsStore } from '../../lib/stats'
import { AppStore } from '../../lib/stores/app-store'
import { validatedRepositoryPath } from '../../lib/stores/helpers/validated-repository-path'
import { RepositoryStateCache } from '../../lib/stores/repository-state-cache'
import { getTipSha } from '../../lib/tip'
import { initializeRebaseFlowForConflictedRepository } from '../../lib/rebase'

import { Account } from '../../models/account'
import { AppMenu, ExecutableMenuItem } from '../../models/app-menu'
import { IAuthor } from '../../models/author'
import { Branch } from '../../models/branch'
import { BranchesTab } from '../../models/branches-tab'
import { CloneRepositoryTab } from '../../models/clone-repository-tab'
import { CloningRepository } from '../../models/cloning-repository'
import { Commit, ICommitContext, CommitOneLine } from '../../models/commit'
import { ICommitMessage } from '../../models/commit-message'
import { DiffSelection, ImageDiffType, ITextDiff } from '../../models/diff'
import { FetchType } from '../../models/fetch'
import { GitHubRepository } from '../../models/github-repository'
import { ManualConflictResolution } from '../../models/manual-conflict-resolution'
import { Popup, PopupType } from '../../models/popup'
import { PullRequest } from '../../models/pull-request'
import {
  Repository,
  RepositoryWithGitHubRepository,
  isRepositoryWithGitHubRepository,
  getGitHubHtmlUrl,
  isRepositoryWithForkedGitHubRepository,
} from '../../models/repository'
import { RetryAction, RetryActionType } from '../../models/retry-actions'
import {
  CommittedFileChange,
  WorkingDirectoryFileChange,
  WorkingDirectoryStatus,
} from '../../models/status'
import { TipState, IValidBranch } from '../../models/tip'
import { Banner, BannerType } from '../../models/banner'

import { ApplicationTheme } from '../lib/application-theme'
import { installCLI } from '../lib/install-cli'
import { executeMenuItem } from '../main-process-proxy'
import {
  CommitStatusStore,
  StatusCallBack,
  ICombinedRefCheck,
} from '../../lib/stores/commit-status-store'
import { MergeTreeResult } from '../../models/merge'
import { UncommittedChangesStrategy } from '../../models/uncommitted-changes-strategy'
import { RebaseFlowStep, RebaseStep } from '../../models/rebase-flow-step'
import { IStashEntry } from '../../models/stash-entry'
import { WorkflowPreferences } from '../../models/workflow-preferences'
import { enableForkSettings } from '../../lib/feature-flag'
import { resolveWithin } from '../../lib/path'
import {
  CherryPickFlowStep,
  CherryPickStepKind,
} from '../../models/cherry-pick'
import { CherryPickResult } from '../../lib/git/cherry-pick'
import { sleep } from '../../lib/promise'

/**
 * An error handler function.
 *
 * If the returned {Promise} returns an error, it will be passed to the next
 * error handler. If it returns null, error propagation is halted.
 */
export type ErrorHandler = (
  error: Error,
  dispatcher: Dispatcher
) => Promise<Error | null>

/**
 * The Dispatcher acts as the hub for state. The StateHub if you will. It
 * decouples the consumer of state from where/how it is stored.
 */
export class Dispatcher {
  private readonly errorHandlers = new Array<ErrorHandler>()

  public constructor(
    private readonly appStore: AppStore,
    private readonly repositoryStateManager: RepositoryStateCache,
    private readonly statsStore: StatsStore,
    private readonly commitStatusStore: CommitStatusStore
  ) {}

  /** Load the initial state for the app. */
  public loadInitialState(): Promise<void> {
    return this.appStore.loadInitialState()
  }

  /**
   * Add the repositories at the given paths. If a path isn't a repository, then
   * this will post an error to that affect.
   */
  public addRepositories(
    paths: ReadonlyArray<string>
  ): Promise<ReadonlyArray<Repository>> {
    return this.appStore._addRepositories(paths)
  }

  /**
   * Add a tutorial repository.
   *
   * This method differs from the `addRepositories` method in that it
   * requires that the repository has been created on the remote and
   * set up to track it. Given that tutorial repositories are created
   * from the no-repositories blank slate it shouldn't be possible for
   * another repository with the same path to exist but in case that
   * changes in the future this method will set the tutorial flag on
   * the existing repository at the given path.
   */
  public addTutorialRepository(
    path: string,
    endpoint: string,
    apiRepository: IAPIFullRepository
  ) {
    return this.appStore._addTutorialRepository(path, endpoint, apiRepository)
  }

  /** Resume an already started onboarding tutorial */
  public resumeTutorial(repository: Repository) {
    return this.appStore._resumeTutorial(repository)
  }

  /** Suspend the onboarding tutorial and go to the no repositories blank slate view */
  public pauseTutorial(repository: Repository) {
    return this.appStore._pauseTutorial(repository)
  }

  /**
   * Remove the repositories represented by the given IDs from local storage.
   *
   * When `moveToTrash` is enabled, only the repositories that were successfully
   * deleted on disk are removed from the app. If some failed due to files being
   * open elsewhere, an error is thrown.
   */
  public async removeRepository(
    repository: Repository | CloningRepository,
    moveToTrash: boolean
  ): Promise<void> {
    return this.appStore._removeRepository(repository, moveToTrash)
  }

  /** Update the repository's `missing` flag. */
  public async updateRepositoryMissing(
    repository: Repository,
    missing: boolean
  ): Promise<Repository> {
    return this.appStore._updateRepositoryMissing(repository, missing)
  }

  /** Load the next batch of history for the repository. */
  public loadNextCommitBatch(repository: Repository): Promise<void> {
    return this.appStore._loadNextCommitBatch(repository)
  }

  /** Load the changed files for the current history selection. */
  public loadChangedFilesForCurrentSelection(
    repository: Repository
  ): Promise<void> {
    return this.appStore._loadChangedFilesForCurrentSelection(repository)
  }

  /**
   * Change the selected commit in the history view.
   *
   * @param repository The currently active repository instance
   *
   * @param sha The object id of one of the commits currently
   *            the history list, represented as a SHA-1 hash
   *            digest. This should match exactly that of Commit.Sha
   */
  public changeCommitSelection(
    repository: Repository,
    sha: string
  ): Promise<void> {
    return this.appStore._changeCommitSelection(repository, sha)
  }

  /**
   * Change the selected changed file in the history view.
   *
   * @param repository The currently active repository instance
   *
   * @param file A FileChange instance among those available in
   *            IHistoryState.changedFiles
   */
  public changeFileSelection(
    repository: Repository,
    file: CommittedFileChange
  ): Promise<void> {
    return this.appStore._changeFileSelection(repository, file)
  }

  /** Set the repository filter text. */
  public setRepositoryFilterText(text: string): Promise<void> {
    return this.appStore._setRepositoryFilterText(text)
  }

  /** Select the repository. */
  public selectRepository(
    repository: Repository | CloningRepository
  ): Promise<Repository | null> {
    return this.appStore._selectRepository(repository)
  }

  /** Change the selected section in the repository. */
  public changeRepositorySection(
    repository: Repository,
    section: RepositorySectionTab
  ): Promise<void> {
    return this.appStore._changeRepositorySection(repository, section)
  }

  /**
   * Changes the selection in the changes view to the working directory and
   * optionally selects one or more files from the working directory.
   *
   *  @param files An array of files to select when showing the working directory.
   *               If undefined this method will preserve the previously selected
   *               files or pick the first changed file if no selection exists.
   */
  public selectWorkingDirectoryFiles(
    repository: Repository,
    selectedFiles?: WorkingDirectoryFileChange[]
  ): Promise<void> {
    return this.appStore._selectWorkingDirectoryFiles(repository, selectedFiles)
  }

  /**
   * Changes the selection in the changes view to the stash entry view and
   * optionally selects a particular file from the current stash entry.
   *
   *  @param file  A file to select when showing the stash entry.
   *               If undefined this method will preserve the previously selected
   *               file or pick the first changed file if no selection exists.
   */
  public selectStashedFile(
    repository: Repository,
    file?: CommittedFileChange | null
  ): Promise<void> {
    return this.appStore._selectStashedFile(repository, file)
  }

  /**
   * Commit the changes which were marked for inclusion, using the given commit
   * summary and description and optionally any number of commit message trailers
   * which will be merged into the final commit message.
   */
  public async commitIncludedChanges(
    repository: Repository,
    context: ICommitContext
  ): Promise<boolean> {
    return this.appStore._commitIncludedChanges(repository, context)
  }

  /** Change the file's includedness. */
  public changeFileIncluded(
    repository: Repository,
    file: WorkingDirectoryFileChange,
    include: boolean
  ): Promise<void> {
    return this.appStore._changeFileIncluded(repository, file, include)
  }

  /** Change the file's line selection state. */
  public changeFileLineSelection(
    repository: Repository,
    file: WorkingDirectoryFileChange,
    diffSelection: DiffSelection
  ): Promise<void> {
    return this.appStore._changeFileLineSelection(
      repository,
      file,
      diffSelection
    )
  }

  /** Change the Include All state. */
  public changeIncludeAllFiles(
    repository: Repository,
    includeAll: boolean
  ): Promise<void> {
    return this.appStore._changeIncludeAllFiles(repository, includeAll)
  }

  /**
   * Refresh the repository. This would be used, e.g., when the app gains focus.
   */
  public refreshRepository(repository: Repository): Promise<void> {
    return this.appStore._refreshOrRecoverRepository(repository)
  }

  /**
   * Refresh the commit author of a repository. Required after changing git's
   * user name or email address.
   */
  public async refreshAuthor(repository: Repository): Promise<void> {
    return this.appStore._refreshAuthor(repository)
  }

  /** Show the popup. This will close any current popup. */
  public showPopup(popup: Popup): Promise<void> {
    return this.appStore._showPopup(popup)
  }

  /**
   * Close the current popup, if found
   *
   * @param popupType only close the popup if it matches this `PopupType`
   */
  public closePopup(popupType?: PopupType) {
    return this.appStore._closePopup(popupType)
  }

  /** Show the foldout. This will close any current popup. */
  public showFoldout(foldout: Foldout): Promise<void> {
    return this.appStore._showFoldout(foldout)
  }

  /** Close the current foldout. If opening a new foldout use closeFoldout instead. */
  public closeCurrentFoldout(): Promise<void> {
    return this.appStore._closeCurrentFoldout()
  }

  /** Close the specified foldout */
  public closeFoldout(foldout: FoldoutType): Promise<void> {
    return this.appStore._closeFoldout(foldout)
  }

  /** Check for remote commits that could affect the rebase operation */
  private async warnAboutRemoteCommits(
    repository: Repository,
    baseBranch: Branch,
    targetBranch: Branch
  ): Promise<boolean> {
    if (targetBranch.upstream === null) {
      return false
    }

    // if the branch is tracking a remote branch
    const upstreamBranchesMatching = await getBranches(
      repository,
      `refs/remotes/${targetBranch.upstream}`
    )

    if (upstreamBranchesMatching.length === 0) {
      return false
    }

    // and the remote branch has commits that don't exist on the base branch
    const remoteCommits = await getCommitsBetweenCommits(
      repository,
      baseBranch.tip.sha,
      targetBranch.upstream
    )

    return remoteCommits !== null && remoteCommits.length > 0
  }

  /** Initialize and start the rebase operation */
  public async startRebase(
    repository: Repository,
    baseBranch: Branch,
    targetBranch: Branch,
    commits: ReadonlyArray<CommitOneLine>,
    options?: { continueWithForcePush: boolean }
  ): Promise<void> {
    const { askForConfirmationOnForcePush } = this.appStore.getState()

    const hasOverriddenForcePushCheck =
      options !== undefined && options.continueWithForcePush

    if (askForConfirmationOnForcePush && !hasOverriddenForcePushCheck) {
      const showWarning = await this.warnAboutRemoteCommits(
        repository,
        baseBranch,
        targetBranch
      )

      if (showWarning) {
        this.setRebaseFlowStep(repository, {
          kind: RebaseStep.WarnForcePush,
          baseBranch,
          targetBranch,
          commits,
        })
        return
      }
    }

    this.initializeRebaseProgress(repository, commits)

    const startRebaseAction = () => {
      return this.rebase(repository, baseBranch, targetBranch)
    }

    this.setRebaseFlowStep(repository, {
      kind: RebaseStep.ShowProgress,
      rebaseAction: startRebaseAction,
    })
  }

  /**
   * Initialize and launch the rebase flow for a conflicted repository
   */
  public async launchRebaseFlow(repository: Repository, targetBranch: string) {
    await this.appStore._loadStatus(repository)

    const repositoryState = this.repositoryStateManager.get(repository)
    const { conflictState } = repositoryState.changesState

    if (conflictState === null || !isRebaseConflictState(conflictState)) {
      return
    }

    const updatedConflictState = {
      ...conflictState,
      targetBranch,
    }

    this.repositoryStateManager.updateChangesState(repository, () => ({
      conflictState: updatedConflictState,
    }))

    await this.setRebaseProgressFromState(repository)

    const initialStep = initializeRebaseFlowForConflictedRepository(
      updatedConflictState
    )

    this.setRebaseFlowStep(repository, initialStep)

    this.showPopup({
      type: PopupType.RebaseFlow,
      repository,
    })
  }

  /**
   * Create a new branch from the given starting point and check it out.
   *
   * If the startPoint argument is omitted the new branch will be created based
   * off of the current state of HEAD.
   */
  public createBranch(
    repository: Repository,
    name: string,
    startPoint: string | null,
    noTrackOption: boolean = false
  ): Promise<void> {
    return this.appStore._createBranch(
      repository,
      name,
      startPoint,
      noTrackOption
    )
  }

  /**
   * Create a new tag on the given target commit.
   */
  public createTag(
    repository: Repository,
    name: string,
    targetCommitSha: string
  ): Promise<void> {
    return this.appStore._createTag(repository, name, targetCommitSha)
  }

  /**
   * Deletes the passed tag.
   */
  public deleteTag(repository: Repository, name: string): Promise<void> {
    return this.appStore._deleteTag(repository, name)
  }

  /**
   * Show the tag creation dialog.
   */
  public showCreateTagDialog(
    repository: Repository,
    targetCommitSha: string,
    localTags: Map<string, string> | null,
    initialName?: string
  ): Promise<void> {
    return this.showPopup({
      type: PopupType.CreateTag,
      repository,
      targetCommitSha,
      initialName,
      localTags,
    })
  }

  /**
   * Show the confirmation dialog to delete a tag.
   */
  public showDeleteTagDialog(
    repository: Repository,
    tagName: string
  ): Promise<void> {
    return this.showPopup({
      type: PopupType.DeleteTag,
      repository,
      tagName,
    })
  }

  /** Check out the given branch. */
  public checkoutBranch(
    repository: Repository,
    branch: Branch,
    strategy?: UncommittedChangesStrategy
  ): Promise<Repository> {
    return this.appStore._checkoutBranch(repository, branch, strategy)
  }

  /** Push the current branch. */
  public push(repository: Repository): Promise<void> {
    return this.appStore._push(repository)
  }

  private pushWithOptions(repository: Repository, options?: PushOptions) {
    if (options !== undefined && options.forceWithLease) {
      this.dropCurrentBranchFromForcePushList(repository)
    }

    return this.appStore._push(repository, options)
  }

  /** Pull the current branch. */
  public pull(repository: Repository): Promise<void> {
    return this.appStore._pull(repository)
  }

  /** Fetch a specific refspec for the repository. */
  public fetchRefspec(
    repository: Repository,
    fetchspec: string
  ): Promise<void> {
    return this.appStore._fetchRefspec(repository, fetchspec)
  }

  /** Fetch all refs for the repository */
  public fetch(repository: Repository, fetchType: FetchType): Promise<void> {
    return this.appStore._fetch(repository, fetchType)
  }

  /** Publish the repository to GitHub with the given properties. */
  public publishRepository(
    repository: Repository,
    name: string,
    description: string,
    private_: boolean,
    account: Account,
    org: IAPIOrganization | null
  ): Promise<Repository> {
    return this.appStore._publishRepository(
      repository,
      name,
      description,
      private_,
      account,
      org
    )
  }

  /**
   * Post the given error. This will send the error through the standard error
   * handler machinery.
   */
  public async postError(error: Error): Promise<void> {
    let currentError: Error | null = error
    for (let i = this.errorHandlers.length - 1; i >= 0; i--) {
      const handler = this.errorHandlers[i]
      currentError = await handler(currentError, this)

      if (!currentError) {
        break
      }
    }

    if (currentError) {
      fatalError(
        `Unhandled error ${currentError}. This shouldn't happen! All errors should be handled, even if it's just by the default handler.`
      )
    }
  }

  /**
   * Post the given error. Note that this bypasses the standard error handler
   * machinery. You probably don't want that. See `Dispatcher.postError`
   * instead.
   */
  public presentError(error: Error): Promise<void> {
    return this.appStore._pushError(error)
  }

  /** Clear the given error. */
  public clearError(error: Error): Promise<void> {
    return this.appStore._clearError(error)
  }

  /**
   * Clone a missing repository to the previous path, and update it's
   * state in the repository list if the clone completes without error.
   */
  public cloneAgain(url: string, path: string): Promise<void> {
    return this.appStore._cloneAgain(url, path)
  }

  /** Clone the repository to the path. */
  public async clone(
    url: string,
    path: string,
    options?: { branch?: string; defaultBranch?: string }
  ): Promise<Repository | null> {
    return this.appStore._completeOpenInDesktop(async () => {
      const { promise, repository } = this.appStore._clone(url, path, options)
      await this.selectRepository(repository)
      const success = await promise
      // TODO: this exit condition is not great, bob
      if (!success) {
        return null
      }

      const addedRepositories = await this.addRepositories([path])
      const addedRepository = addedRepositories[0]
      await this.selectRepository(addedRepository)

      if (
        enableForkSettings() &&
        isRepositoryWithForkedGitHubRepository(addedRepository)
      ) {
        this.showPopup({
          type: PopupType.ChooseForkSettings,
          repository: addedRepository,
        })
      }

      return addedRepository
    })
  }

  /** Rename the branch to a new name. */
  public renameBranch(
    repository: Repository,
    branch: Branch,
    newName: string
  ): Promise<void> {
    return this.appStore._renameBranch(repository, branch, newName)
  }

  /**
   * Delete the branch. This will delete both the local branch and the remote
   * branch if includeUpstream is true, and then check out the default branch.
   */
  public deleteLocalBranch(
    repository: Repository,
    branch: Branch,
    includeUpstream?: boolean
  ): Promise<void> {
    return this.appStore._deleteBranch(repository, branch, includeUpstream)
  }

  /**
   * Delete the remote branch.
   */
  public deleteRemoteBranch(
    repository: Repository,
    branch: Branch
  ): Promise<void> {
    return this.appStore._deleteBranch(repository, branch)
  }

  /** Discard the changes to the given files. */
  public discardChanges(
    repository: Repository,
    files: ReadonlyArray<WorkingDirectoryFileChange>
  ): Promise<void> {
    return this.appStore._discardChanges(repository, files)
  }

  /** Discard the changes from the given diff selection. */
  public discardChangesFromSelection(
    repository: Repository,
    filePath: string,
    diff: ITextDiff,
    selection: DiffSelection
  ): Promise<void> {
    return this.appStore._discardChangesFromSelection(
      repository,
      filePath,
      diff,
      selection
    )
  }

  /** Undo the given commit. */
  public undoCommit(repository: Repository, commit: Commit): Promise<void> {
    return this.appStore._undoCommit(repository, commit)
  }

  /** Revert the commit with the given SHA */
  public revertCommit(repository: Repository, commit: Commit): Promise<void> {
    return this.appStore._revertCommit(repository, commit)
  }

  /**
   * Set the width of the repository sidebar to the given
   * value. This affects the changes and history sidebar
   * as well as the first toolbar section which contains
   * repo selection on all platforms and repo selection and
   * app menu on Windows.
   */
  public setSidebarWidth(width: number): Promise<void> {
    return this.appStore._setSidebarWidth(width)
  }

  /**
   * Set the update banner's visibility
   */
  public setUpdateBannerVisibility(isVisible: boolean) {
    return this.appStore._setUpdateBannerVisibility(isVisible)
  }

  /**
   * Set the banner state for the application
   */
  public setBanner(state: Banner) {
    return this.appStore._setBanner(state)
  }

  /**
   * Close the current banner, if found.
   *
   * @param bannerType only close the banner if it matches this `BannerType`
   */
  public clearBanner(bannerType?: BannerType) {
    return this.appStore._clearBanner(bannerType)
  }

  /**
   * Reset the width of the repository sidebar to its default
   * value. This affects the changes and history sidebar
   * as well as the first toolbar section which contains
   * repo selection on all platforms and repo selection and
   * app menu on Windows.
   */
  public resetSidebarWidth(): Promise<void> {
    return this.appStore._resetSidebarWidth()
  }

  /**
   * Set the width of the commit summary column in the
   * history view to the given value.
   */
  public setCommitSummaryWidth(width: number): Promise<void> {
    return this.appStore._setCommitSummaryWidth(width)
  }

  /**
   * Reset the width of the commit summary column in the
   * history view to its default value.
   */
  public resetCommitSummaryWidth(): Promise<void> {
    return this.appStore._resetCommitSummaryWidth()
  }

  /** Update the repository's issues from GitHub. */
  public refreshIssues(repository: GitHubRepository): Promise<void> {
    return this.appStore._refreshIssues(repository)
  }

  /** End the Welcome flow. */
  public endWelcomeFlow(): Promise<void> {
    return this.appStore._endWelcomeFlow()
  }

  /** Set the commit message input's focus. */
  public setCommitMessageFocus(focus: boolean) {
    this.appStore._setCommitMessageFocus(focus)
  }

  /**
   * Set the commit summary and description for a work-in-progress
   * commit in the changes view for a particular repository.
   */
  public setCommitMessage(
    repository: Repository,
    message: ICommitMessage
  ): Promise<void> {
    return this.appStore._setCommitMessage(repository, message)
  }

  /** Remove the given account from the app. */
  public removeAccount(account: Account): Promise<void> {
    return this.appStore._removeAccount(account)
  }

  /**
   * Ask the dispatcher to apply a transformation function to the current
   * state of the application menu.
   *
   * Since the dispatcher is asynchronous it's possible for components
   * utilizing the menu state to have an out-of-date view of the state
   * of the app menu which is why they're not allowed to transform it
   * directly.
   *
   * To work around potential race conditions consumers instead pass a
   * delegate which receives the updated application menu and allows
   * them to perform the necessary state transitions. The AppMenu instance
   * is itself immutable but does offer transformation methods and in
   * order for the state to be properly updated the delegate _must_ return
   * the latest transformed instance of the AppMenu.
   */
  public setAppMenuState(update: (appMenu: AppMenu) => AppMenu): Promise<void> {
    return this.appStore._setAppMenuState(update)
  }

  /**
   * Tell the main process to execute (i.e. simulate a click of) the given menu item.
   */
  public executeMenuItem(item: ExecutableMenuItem): Promise<void> {
    executeMenuItem(item)
    return Promise.resolve()
  }

  /**
   * Set whether or not to to add a highlight class to the app menu toolbar icon.
   * Used to highlight the button when the Alt key is pressed.
   *
   * Only applicable on non-macOS platforms.
   */
  public setAccessKeyHighlightState(highlight: boolean): Promise<void> {
    return this.appStore._setAccessKeyHighlightState(highlight)
  }

  /** Merge the named branch into the current branch. */
  public mergeBranch(
    repository: Repository,
    branch: string,
    mergeStatus: MergeTreeResult | null
  ): Promise<void> {
    return this.appStore._mergeBranch(repository, branch, mergeStatus)
  }

  /**
   * Update the per-repository list of branches that can be force-pushed
   * after a rebase is completed.
   */
  private addRebasedBranchToForcePushList = (
    repository: Repository,
    tipWithBranch: IValidBranch,
    beforeRebaseSha: string
  ) => {
    // if the commit id of the branch is unchanged, it can be excluded from
    // this list
    if (tipWithBranch.branch.tip.sha === beforeRebaseSha) {
      return
    }

    const currentState = this.repositoryStateManager.get(repository)
    const { rebasedBranches } = currentState.branchesState

    const updatedMap = new Map<string, string>(rebasedBranches)
    updatedMap.set(
      tipWithBranch.branch.nameWithoutRemote,
      tipWithBranch.branch.tip.sha
    )

    this.repositoryStateManager.updateBranchesState(repository, () => ({
      rebasedBranches: updatedMap,
    }))
  }

  private dropCurrentBranchFromForcePushList = (repository: Repository) => {
    const currentState = this.repositoryStateManager.get(repository)
    const { rebasedBranches, tip } = currentState.branchesState

    if (tip.kind !== TipState.Valid) {
      return
    }

    const updatedMap = new Map<string, string>(rebasedBranches)
    updatedMap.delete(tip.branch.nameWithoutRemote)

    this.repositoryStateManager.updateBranchesState(repository, () => ({
      rebasedBranches: updatedMap,
    }))
  }

  /**
   * Update the rebase state to indicate the user has resolved conflicts in the
   * current repository.
   */
  public setConflictsResolved(repository: Repository) {
    return this.appStore._setConflictsResolved(repository)
  }

  /**
   * Initialize the progress in application state based on the known commits
   * that will be applied in the rebase.
   *
   * @param commits the list of commits that exist on the target branch which do
   *                not exist on the base branch
   */
  public initializeRebaseProgress(
    repository: Repository,
    commits: ReadonlyArray<CommitOneLine>
  ) {
    return this.appStore._initializeRebaseProgress(repository, commits)
  }

  /**
   * Update the rebase progress in application state by querying the Git
   * repository state.
   */
  public setRebaseProgressFromState(repository: Repository) {
    return this.appStore._setRebaseProgressFromState(repository)
  }

  /**
   * Move the rebase flow to a new state.
   */
  public setRebaseFlowStep(
    repository: Repository,
    step: RebaseFlowStep
  ): Promise<void> {
    return this.appStore._setRebaseFlowStep(repository, step)
  }

  /** End the rebase flow and cleanup any related app state */
  public endRebaseFlow(repository: Repository) {
    return this.appStore._endRebaseFlow(repository)
  }

  /** Starts a rebase for the given base and target branch */
  public async rebase(
    repository: Repository,
    baseBranch: Branch,
    targetBranch: Branch
  ): Promise<void> {
    const stateBefore = this.repositoryStateManager.get(repository)

    const beforeSha = getTipSha(stateBefore.branchesState.tip)

    log.info(
      `[rebase] starting rebase for ${targetBranch.name} at ${beforeSha}`
    )
    log.info(
      `[rebase] to restore the previous state if this completed rebase is unsatisfactory:`
    )
    log.info(`[rebase] - git checkout ${targetBranch.name}`)
    log.info(`[rebase] - git reset ${beforeSha} --hard`)

    const result = await this.appStore._rebase(
      repository,
      baseBranch,
      targetBranch
    )

    await this.appStore._loadStatus(repository)

    const stateAfter = this.repositoryStateManager.get(repository)
    const { tip } = stateAfter.branchesState
    const afterSha = getTipSha(tip)

    log.info(
      `[rebase] completed rebase - got ${result} and on tip ${afterSha} - kind ${tip.kind}`
    )

    if (result === RebaseResult.ConflictsEncountered) {
      const { conflictState } = stateAfter.changesState
      if (conflictState === null) {
        log.warn(
          `[rebase] conflict state after rebase is null - unable to continue`
        )
        return
      }

      if (!isRebaseConflictState(conflictState)) {
        log.warn(
          `[rebase] conflict state after rebase is not rebase conflicts - unable to continue`
        )
        return
      }

      const conflictsWithBranches: RebaseConflictState = {
        ...conflictState,
        baseBranch: baseBranch.name,
        targetBranch: targetBranch.name,
      }

      this.switchToConflicts(repository, conflictsWithBranches)
    } else if (result === RebaseResult.CompletedWithoutError) {
      if (tip.kind !== TipState.Valid) {
        log.warn(
          `[rebase] tip after completing rebase is ${tip.kind} but this should be a valid tip if the rebase completed without error`
        )
        return
      }

      this.statsStore.recordRebaseSuccessWithoutConflicts()

      await this.completeRebase(
        repository,
        {
          type: BannerType.SuccessfulRebase,
          targetBranch: targetBranch.name,
          baseBranch: baseBranch.name,
        },
        tip,
        beforeSha
      )
    } else if (result === RebaseResult.Error) {
      // we were unable to successfully start the rebase, and an error should
      // be shown through the default error handling infrastructure, so we can
      // just abandon the rebase for now
      this.endRebaseFlow(repository)
    }
  }

  /** Abort the current rebase and refreshes the repository status */
  public async abortRebase(repository: Repository) {
    await this.appStore._abortRebase(repository)
    await this.appStore._loadStatus(repository)
  }

  /**
   * Continue with the rebase after the user has resolved all conflicts with
   * tracked files in the working directory.
   */
  public async continueRebase(
    repository: Repository,
    workingDirectory: WorkingDirectoryStatus,
    conflictsState: RebaseConflictState
  ): Promise<void> {
    const stateBefore = this.repositoryStateManager.get(repository)
    const {
      targetBranch,
      baseBranch,
      originalBranchTip,
      manualResolutions,
    } = conflictsState

    const beforeSha = getTipSha(stateBefore.branchesState.tip)

    log.info(`[continueRebase] continuing rebase for ${beforeSha}`)

    const result = await this.appStore._continueRebase(
      repository,
      workingDirectory,
      manualResolutions
    )
    await this.appStore._loadStatus(repository)

    const stateAfter = this.repositoryStateManager.get(repository)
    const { tip } = stateAfter.branchesState
    const afterSha = getTipSha(tip)

    log.info(
      `[continueRebase] completed rebase - got ${result} and on tip ${afterSha} - kind ${tip.kind}`
    )

    if (result === RebaseResult.ConflictsEncountered) {
      const { conflictState } = stateAfter.changesState
      if (conflictState === null) {
        log.warn(
          `[continueRebase] conflict state after rebase is null - unable to continue`
        )
        return
      }

      if (!isRebaseConflictState(conflictState)) {
        log.warn(
          `[continueRebase] conflict state after rebase is not rebase conflicts - unable to continue`
        )
        return
      }

      // ensure branches are persisted when transitioning back to conflicts
      const conflictsWithBranches: RebaseConflictState = {
        ...conflictState,
        baseBranch,
        targetBranch,
      }

      this.switchToConflicts(repository, conflictsWithBranches)
    } else if (result === RebaseResult.CompletedWithoutError) {
      if (tip.kind !== TipState.Valid) {
        log.warn(
          `[continueRebase] tip after completing rebase is ${tip.kind} but this should be a valid tip if the rebase completed without error`
        )
        return
      }

      this.statsStore.recordRebaseSuccessAfterConflicts()

      await this.completeRebase(
        repository,
        {
          type: BannerType.SuccessfulRebase,
          targetBranch: targetBranch,
          baseBranch: baseBranch,
        },
        tip,
        originalBranchTip
      )
    }
  }

  /** Switch the rebase flow to show the latest conflicts */
  private switchToConflicts = (
    repository: Repository,
    conflictState: RebaseConflictState
  ) => {
    this.setRebaseFlowStep(repository, {
      kind: RebaseStep.ShowConflicts,
      conflictState,
    })
  }

  /** Tidy up the rebase flow after reaching the end */
  private async completeRebase(
    repository: Repository,
    banner: Banner,
    tip: IValidBranch,
    originalBranchTip: string
  ): Promise<void> {
    this.closePopup()

    this.setBanner(banner)

    if (tip.kind === TipState.Valid) {
      this.addRebasedBranchToForcePushList(repository, tip, originalBranchTip)
    }

    this.endRebaseFlow(repository)

    await this.refreshRepository(repository)
  }

  /** aborts an in-flight merge and refreshes the repository's status */
  public async abortMerge(repository: Repository) {
    await this.appStore._abortMerge(repository)
    await this.appStore._loadStatus(repository)
  }

  /**
   * commits an in-flight merge and shows a banner if successful
   *
   * @param repository
   * @param workingDirectory
   * @param successfulMergeBannerState information for banner to be displayed if merge is successful
   */
  public async finishConflictedMerge(
    repository: Repository,
    workingDirectory: WorkingDirectoryStatus,
    successfulMergeBanner: Banner
  ) {
    // get manual resolutions in case there are manual conflicts
    const repositoryState = this.repositoryStateManager.get(repository)
    const { conflictState } = repositoryState.changesState
    if (conflictState === null) {
      // if this doesn't exist, something is very wrong and we shouldn't proceed 😢
      log.error(
        'Conflict state missing during finishConflictedMerge. No merge will be committed.'
      )
      return
    }
    const result = await this.appStore._finishConflictedMerge(
      repository,
      workingDirectory,
      conflictState.manualResolutions
    )
    if (result !== undefined) {
      this.setBanner(successfulMergeBanner)
    }
  }

  /** Record the given launch stats. */
  public recordLaunchStats(stats: ILaunchStats): Promise<void> {
    return this.appStore._recordLaunchStats(stats)
  }

  /** Report any stats if needed. */
  public reportStats(): Promise<void> {
    return this.appStore._reportStats()
  }

  /** Changes the URL for the remote that matches the given name  */
  public setRemoteURL(
    repository: Repository,
    name: string,
    url: string
  ): Promise<void> {
    return this.appStore._setRemoteURL(repository, name, url)
  }

  /** Open the URL in a browser */
  public openInBrowser(url: string): Promise<boolean> {
    return this.appStore._openInBrowser(url)
  }

  /** Add the pattern to the repository's gitignore. */
  public appendIgnoreRule(
    repository: Repository,
    pattern: string | string[]
  ): Promise<void> {
    return this.appStore._appendIgnoreRule(repository, pattern)
  }

  /** Opens a Git-enabled terminal setting the working directory to the repository path */
  public async openShell(
    path: string,
    ignoreWarning: boolean = false
  ): Promise<void> {
    const gitFound = await isGitOnPath()
    if (gitFound || ignoreWarning) {
      this.appStore._openShell(path)
    } else {
      this.appStore._showPopup({
        type: PopupType.InstallGit,
        path,
      })
    }
  }

  /**
   * Opens a path in the external editor selected by the user.
   */
  public async openInExternalEditor(fullPath: string): Promise<void> {
    return this.appStore._openInExternalEditor(fullPath)
  }

  /**
   * Persist the given content to the repository's root .gitignore.
   *
   * If the repository root doesn't contain a .gitignore file one
   * will be created, otherwise the current file will be overwritten.
   */
  public saveGitIgnore(repository: Repository, text: string): Promise<void> {
    return this.appStore._saveGitIgnore(repository, text)
  }

  /** Set whether the user has opted out of stats reporting. */
  public setStatsOptOut(
    optOut: boolean,
    userViewedPrompt: boolean
  ): Promise<void> {
    return this.appStore.setStatsOptOut(optOut, userViewedPrompt)
  }

  public markUsageStatsNoteSeen() {
    this.appStore.markUsageStatsNoteSeen()
  }

  /**
   * Clear any in-flight sign in state and return to the
   * initial (no sign-in) state.
   */
  public resetSignInState(): Promise<void> {
    return this.appStore._resetSignInState()
  }

  /**
   * Initiate a sign in flow for github.com. This will put the store
   * in the Authentication step ready to receive user credentials.
   */
  public beginDotComSignIn(): Promise<void> {
    return this.appStore._beginDotComSignIn()
  }

  /**
   * Initiate a sign in flow for a GitHub Enterprise instance. This will
   * put the store in the EndpointEntry step ready to receive the url
   * to the enterprise instance.
   */
  public beginEnterpriseSignIn(): Promise<void> {
    return this.appStore._beginEnterpriseSignIn()
  }

  /**
   * Attempt to advance from the EndpointEntry step with the given endpoint
   * url. This method must only be called when the store is in the authentication
   * step or an error will be thrown.
   *
   * The provided endpoint url will be validated for syntactic correctness as
   * well as connectivity before the promise resolves. If the endpoint url is
   * invalid or the host can't be reached the promise will be rejected and the
   * sign in state updated with an error to be presented to the user.
   *
   * If validation is successful the store will advance to the authentication
   * step.
   */
  public setSignInEndpoint(url: string): Promise<void> {
    return this.appStore._setSignInEndpoint(url)
  }

  /**
   * Attempt to advance from the authentication step using a username
   * and password. This method must only be called when the store is
   * in the authentication step or an error will be thrown. If the
   * provided credentials are valid the store will either advance to
   * the Success step or to the TwoFactorAuthentication step if the
   * user has enabled two factor authentication.
   *
   * If an error occurs during sign in (such as invalid credentials)
   * the authentication state will be updated with that error so that
   * the responsible component can present it to the user.
   */
  public setSignInCredentials(
    username: string,
    password: string
  ): Promise<void> {
    return this.appStore._setSignInCredentials(username, password)
  }

  /**
   * Initiate an OAuth sign in using the system configured browser.
   * This method must only be called when the store is in the authentication
   * step or an error will be thrown.
   *
   * The promise returned will only resolve once the user has successfully
   * authenticated. If the user terminates the sign-in process by closing
   * their browser before the protocol handler is invoked, by denying the
   * protocol handler to execute or by providing the wrong credentials
   * this promise will never complete.
   */
  public requestBrowserAuthentication(): Promise<void> {
    return this.appStore._requestBrowserAuthentication()
  }

  /**
   * Initiate an OAuth sign in using the system configured browser to GitHub.com.
   *
   * The promise returned will only resolve once the user has successfully
   * authenticated. If the user terminates the sign-in process by closing
   * their browser before the protocol handler is invoked, by denying the
   * protocol handler to execute or by providing the wrong credentials
   * this promise will never complete.
   */
  public async requestBrowserAuthenticationToDotcom(): Promise<void> {
    await this.beginDotComSignIn()
    return this.requestBrowserAuthentication()
  }

  /**
   * Attempt to complete the sign in flow with the given OTP token.\
   * This method must only be called when the store is in the
   * TwoFactorAuthentication step or an error will be thrown.
   *
   * If the provided token is valid the store will advance to
   * the Success step.
   *
   * If an error occurs during sign in (such as invalid credentials)
   * the authentication state will be updated with that error so that
   * the responsible component can present it to the user.
   */
  public setSignInOTP(otp: string): Promise<void> {
    return this.appStore._setSignInOTP(otp)
  }

  /**
   * Launch a sign in dialog for authenticating a user with
   * GitHub.com.
   */
  public async showDotComSignInDialog(): Promise<void> {
    await this.appStore._beginDotComSignIn()
    await this.appStore._showPopup({ type: PopupType.SignIn })
  }

  /**
   * Launch a sign in dialog for authenticating a user with
   * a GitHub Enterprise instance.
   */
  public async showEnterpriseSignInDialog(): Promise<void> {
    await this.appStore._beginEnterpriseSignIn()
    await this.appStore._showPopup({ type: PopupType.SignIn })
  }

  /**
   * Show a dialog that helps the user create a fork of
   * their local repo.
   */
  public async showCreateForkDialog(
    repository: RepositoryWithGitHubRepository
  ): Promise<void> {
    await this.appStore._showCreateForkDialog(repository)
  }

  /**
   * Register a new error handler.
   *
   * Error handlers are called in order starting with the most recently
   * registered handler. The error which the returned {Promise} resolves to is
   * passed to the next handler, etc. If the handler's {Promise} resolves to
   * null, error propagation is halted.
   */
  public registerErrorHandler(handler: ErrorHandler): Disposable {
    this.errorHandlers.push(handler)

    return new Disposable(() => {
      const i = this.errorHandlers.indexOf(handler)
      if (i >= 0) {
        this.errorHandlers.splice(i, 1)
      }
    })
  }

  /**
   * Update the location of an existing repository and clear the missing flag.
   */
  public async relocateRepository(repository: Repository): Promise<void> {
    const window = remote.getCurrentWindow()
    const { filePaths } = await remote.dialog.showOpenDialog(window, {
      properties: ['openDirectory'],
    })

    if (filePaths.length > 0) {
      const newPath = filePaths[0]
      await this.updateRepositoryPath(repository, newPath)
    }
  }

  /**
   * Change the workflow preferences for the specified repository.
   *
   * @param repository            The repository to update.
   * @param workflowPreferences   The object with the workflow settings to use.
   */
  public async updateRepositoryWorkflowPreferences(
    repository: Repository,
    workflowPreferences: WorkflowPreferences
  ) {
    await this.appStore._updateRepositoryWorkflowPreferences(
      repository,
      workflowPreferences
    )
  }

  /** Update the repository's path. */
  private async updateRepositoryPath(
    repository: Repository,
    path: string
  ): Promise<void> {
    await this.appStore._updateRepositoryPath(repository, path)
  }

  public async setAppFocusState(isFocused: boolean): Promise<void> {
    await this.appStore._setAppFocusState(isFocused)

    if (isFocused) {
      this.commitStatusStore.startBackgroundRefresh()
    } else {
      this.commitStatusStore.stopBackgroundRefresh()
    }
  }

  /**
   * Find an existing repository that can be used for checking out
   * the passed pull request.
   *
   * This method will try to find an opened repository that matches the
   * HEAD repository of the PR first and if not found it will try to
   * find an opened repository that matches the BASE repository of the PR.
   * Matching in this context means that either the origin remote or the
   * upstream remote url are equal to the PR ref repository URL.
   *
   * With this logic we try to select the best suited repository to open
   * a PR when triggering a "Open PR from Desktop" action from a browser.
   *
   * @param pullRequest the pull request object received from the API.
   */
  private getRepositoryFromPullRequest(
    pullRequest: IAPIPullRequest
  ): RepositoryWithGitHubRepository | null {
    const state = this.appStore.getState()
    const repositories = state.repositories
    const headUrl = pullRequest.head.repo?.clone_url
    const baseUrl = pullRequest.base.repo?.clone_url

    // This likely means that the base repository has been deleted
    // and we don't support checking out from refs/pulls/NNN/head
    // yet so we'll bail for now.
    if (headUrl === undefined || baseUrl === undefined) {
      return null
    }

    for (const repository of repositories) {
      if (this.doesRepositoryMatchUrl(repository, headUrl)) {
        return repository
      }
    }

    for (const repository of repositories) {
      if (this.doesRepositoryMatchUrl(repository, baseUrl)) {
        return repository
      }
    }

    return null
  }

  private doesRepositoryMatchUrl(
    repo: Repository | CloningRepository,
    url: string
  ): repo is RepositoryWithGitHubRepository {
    if (repo instanceof Repository && isRepositoryWithGitHubRepository(repo)) {
      const originRepoUrl = repo.gitHubRepository.htmlURL
      const upstreamRepoUrl = repo.gitHubRepository.parent?.htmlURL ?? null

      if (originRepoUrl !== null && urlsMatch(originRepoUrl, url)) {
        return true
      }

      if (upstreamRepoUrl !== null && urlsMatch(upstreamRepoUrl, url)) {
        return true
      }
    }

    return false
  }

  private async openRepositoryFromUrl(action: IOpenRepositoryFromURLAction) {
    const { url, pr, branch, filepath } = action

    let repository: Repository | null

    if (pr !== null) {
      repository = await this.openPullRequestFromUrl(url, pr)
    } else if (branch !== null) {
      repository = await this.openBranchNameFromUrl(url, branch)
    } else {
      repository = await this.openOrCloneRepository(url)
    }

    if (repository === null) {
      return
    }

    if (filepath !== null) {
      const resolved = await resolveWithin(repository.path, filepath)

      if (resolved !== null) {
        shell.showItemInFolder(resolved)
      } else {
        log.error(
          `Prevented attempt to open path outside of the repository root: ${filepath}`
        )
      }
    }
  }

  private async openBranchNameFromUrl(
    url: string,
    branchName: string
  ): Promise<Repository | null> {
    const repository = await this.openOrCloneRepository(url)

    if (repository === null) {
      return null
    }

    // ensure a fresh clone repository has it's in-memory state
    // up-to-date before performing the "Clone in Desktop" steps
    await this.appStore._refreshRepository(repository)

    await this.checkoutLocalBranch(repository, branchName)

    return repository
  }

  private async openPullRequestFromUrl(
    url: string,
    pr: string
  ): Promise<RepositoryWithGitHubRepository | null> {
    const pullRequest = await this.appStore.fetchPullRequest(url, pr)

    if (pullRequest === null) {
      return null
    }

    // Find the repository where the PR is created in Desktop.
    let repository: Repository | null = this.getRepositoryFromPullRequest(
      pullRequest
    )

    if (repository !== null) {
      await this.selectRepository(repository)
    } else {
      repository = await this.openOrCloneRepository(url)
    }

    if (repository === null) {
      log.warn(
        `Open Repository from URL failed, did not find or clone repository: ${url}`
      )
      return null
    }
    if (!isRepositoryWithGitHubRepository(repository)) {
      log.warn(
        `Received a non-GitHub repository when opening repository from URL: ${url}`
      )
      return null
    }

    // ensure a fresh clone repository has it's in-memory state
    // up-to-date before performing the "Clone in Desktop" steps
    await this.appStore._refreshRepository(repository)

    if (pullRequest.head.repo === null) {
      return null
    }

    await this.appStore._checkoutPullRequest(
      repository,
      pullRequest.number,
      pullRequest.head.repo.owner.login,
      pullRequest.head.repo.clone_url,
      pullRequest.head.ref
    )

    return repository
  }

  public async dispatchURLAction(action: URLActionType): Promise<void> {
    switch (action.name) {
      case 'oauth':
        try {
          log.info(`[Dispatcher] requesting authenticated user`)
          const user = await requestAuthenticatedUser(action.code, action.state)
          if (user) {
            resolveOAuthRequest(user)
          } else if (user === null) {
            rejectOAuthRequest(new Error('Unable to fetch authenticated user.'))
          }
        } catch (e) {
          rejectOAuthRequest(e)
        }

        if (__DARWIN__) {
          // workaround for user reports that the application doesn't receive focus
          // after completing the OAuth signin in the browser
          const window = remote.getCurrentWindow()
          if (!window.isFocused()) {
            log.info(
              `refocusing the main window after the OAuth flow is completed`
            )
            window.focus()
          }
        }
        break

      case 'open-repository-from-url':
        this.openRepositoryFromUrl(action)
        break

      case 'open-repository-from-path':
        // user may accidentally provide a folder within the repository
        // this ensures we use the repository root, if it is actually a repository
        // otherwise we consider it an untracked repository
        const path = (await validatedRepositoryPath(action.path)) || action.path
        const state = this.appStore.getState()
        let existingRepository = matchExistingRepository(
          state.repositories,
          path
        )

        // in case this is valid git repository, there is no need to ask
        // user for confirmation and it can be added automatically
        if (existingRepository == null) {
          const isRepository = await isGitRepository(path)
          if (isRepository) {
            const addedRepositories = await this.addRepositories([path])
            existingRepository = addedRepositories[0]
          }
        }

        if (existingRepository) {
          await this.selectRepository(existingRepository)
          this.statsStore.recordAddExistingRepository()
        } else {
          await this.showPopup({
            type: PopupType.AddRepository,
            path,
          })
        }
        break

      default:
        const unknownAction: IUnknownAction = action
        log.warn(
          `Unknown URL action: ${
            unknownAction.name
          } - payload: ${JSON.stringify(unknownAction)}`
        )
    }
  }

  /**
   * Sets the user's preference so that confirmation to remove repo is not asked
   */
  public setConfirmRepoRemovalSetting(value: boolean): Promise<void> {
    return this.appStore._setConfirmRepositoryRemovalSetting(value)
  }

  /**
   * Sets the user's preference so that confirmation to discard changes is not asked
   */
  public setConfirmDiscardChangesSetting(value: boolean): Promise<void> {
    return this.appStore._setConfirmDiscardChangesSetting(value)
  }

  /**
   * Sets the user's preference for handling uncommitted changes when switching branches
   */
  public setUncommittedChangesStrategySetting(
    value: UncommittedChangesStrategy
  ): Promise<void> {
    return this.appStore._setUncommittedChangesStrategySetting(value)
  }

  /**
   * Sets the user's preference for an external program to open repositories in.
   */
  public setExternalEditor(editor: string): Promise<void> {
    return this.appStore._setExternalEditor(editor)
  }

  /**
   * Sets the user's preferred shell.
   */
  public setShell(shell: Shell): Promise<void> {
    return this.appStore._setShell(shell)
  }

  private async checkoutLocalBranch(repository: Repository, branch: string) {
    let shouldCheckoutBranch = true

    const state = this.repositoryStateManager.get(repository)
    const branches = state.branchesState.allBranches

    const { tip } = state.branchesState

    if (tip.kind === TipState.Valid) {
      shouldCheckoutBranch = tip.branch.nameWithoutRemote !== branch
    }

    const localBranch = branches.find(b => b.nameWithoutRemote === branch)

    // N.B: This looks weird, and it is. _checkoutBranch used
    // to behave this way (silently ignoring checkout) when given
    // a branch name string that does not correspond to a local branch
    // in the git store. When rewriting _checkoutBranch
    // to remove the support for string branch names the behavior
    // was moved up to this method to not alter the current behavior.
    //
    // https://youtu.be/IjmtVKOAHPM
    if (shouldCheckoutBranch && localBranch !== undefined) {
      await this.checkoutBranch(repository, localBranch)
    }
  }

  private async openOrCloneRepository(url: string): Promise<Repository | null> {
    const state = this.appStore.getState()
    const repositories = state.repositories
    const existingRepository = repositories.find(r =>
      this.doesRepositoryMatchUrl(r, url)
    )

    if (existingRepository) {
      return await this.selectRepository(existingRepository)
    }

    return this.appStore._startOpenInDesktop(() => {
      this.changeCloneRepositoriesTab(CloneRepositoryTab.Generic)
      this.showPopup({
        type: PopupType.CloneRepository,
        initialURL: url,
      })
    })
  }

  /**
   * Install the CLI tool.
   *
   * This is used only on macOS.
   */
  public async installCLI() {
    try {
      await installCLI()

      this.showPopup({ type: PopupType.CLIInstalled })
    } catch (e) {
      log.error('Error installing CLI', e)

      this.postError(e)
    }
  }

  /** Prompt the user to authenticate for a generic git server. */
  public promptForGenericGitAuthentication(
    repository: Repository | CloningRepository,
    retry: RetryAction
  ): Promise<void> {
    return this.appStore.promptForGenericGitAuthentication(repository, retry)
  }

  /** Save the generic git credentials. */
  public async saveGenericGitCredentials(
    hostname: string,
    username: string,
    password: string
  ): Promise<void> {
    log.info(`storing generic credentials for '${hostname}' and '${username}'`)
    setGenericUsername(hostname, username)

    try {
      await setGenericPassword(hostname, username, password)
    } catch (e) {
      log.error(
        `Error saving generic git credentials: ${username}@${hostname}`,
        e
      )

      this.postError(e)
    }
  }

  /** Perform the given retry action. */
  public async performRetry(retryAction: RetryAction): Promise<void> {
    switch (retryAction.type) {
      case RetryActionType.Push:
        return this.push(retryAction.repository)

      case RetryActionType.Pull:
        return this.pull(retryAction.repository)

      case RetryActionType.Fetch:
        return this.fetch(retryAction.repository, FetchType.UserInitiatedTask)

      case RetryActionType.Clone:
        await this.clone(retryAction.url, retryAction.path, retryAction.options)
        break

      case RetryActionType.Checkout:
        await this.checkoutBranch(retryAction.repository, retryAction.branch)
        break

      case RetryActionType.Merge:
        return this.mergeBranch(
          retryAction.repository,
          retryAction.theirBranch,
          null
        )

      case RetryActionType.Rebase:
        return this.rebase(
          retryAction.repository,
          retryAction.baseBranch,
          retryAction.targetBranch
        )
      case RetryActionType.CherryPick:
        return this.cherryPick(
          retryAction.repository,
          retryAction.targetBranch,
          retryAction.commits
        )

      default:
        return assertNever(retryAction, `Unknown retry action: ${retryAction}`)
    }
  }

  /** Change the selected image diff type. */
  public changeImageDiffType(type: ImageDiffType): Promise<void> {
    return this.appStore._changeImageDiffType(type)
  }

  /** Change the hide whitespace in diff setting */
  public onHideWhitespaceInDiffChanged(
    hideWhitespaceInDiff: boolean,
    repository: Repository,
    file: CommittedFileChange | null = null
  ): Promise<void> {
    return this.appStore._setHideWhitespaceInDiff(
      hideWhitespaceInDiff,
      repository,
      file
    )
  }

  /** Change the side by side diff setting */
  public onShowSideBySideDiffChanged(showSideBySideDiff: boolean) {
    return this.appStore._setShowSideBySideDiff(showSideBySideDiff)
  }

  /** Install the global Git LFS filters. */
  public installGlobalLFSFilters(force: boolean): Promise<void> {
    return this.appStore._installGlobalLFSFilters(force)
  }

  /** Install the LFS filters */
  public installLFSHooks(
    repositories: ReadonlyArray<Repository>
  ): Promise<void> {
    return this.appStore._installLFSHooks(repositories)
  }

  /** Change the selected Clone Repository tab. */
  public changeCloneRepositoriesTab(tab: CloneRepositoryTab): Promise<void> {
    return this.appStore._changeCloneRepositoriesTab(tab)
  }

  /**
   * Request a refresh of the list of repositories that
   * the provided account has explicit permissions to access.
   * See ApiRepositoriesStore for more details.
   */
  public refreshApiRepositories(account: Account) {
    return this.appStore._refreshApiRepositories(account)
  }

  /** Change the selected Branches foldout tab. */
  public changeBranchesTab(tab: BranchesTab): Promise<void> {
    return this.appStore._changeBranchesTab(tab)
  }

  /**
   * Open the Explore page at the GitHub instance of this repository
   */
  public showGitHubExplore(repository: Repository): Promise<void> {
    return this.appStore._showGitHubExplore(repository)
  }

  /**
   * Open the Create Pull Request page on GitHub after verifying ahead/behind.
   *
   * Note that this method will present the user with a dialog in case the
   * current branch in the repository is ahead or behind the remote.
   * The dialog lets the user choose whether get in sync with the remote
   * or open the PR anyway. This is distinct from the
   * openCreatePullRequestInBrowser method which immediately opens the
   * create pull request page without showing a dialog.
   */
  public createPullRequest(repository: Repository): Promise<void> {
    return this.appStore._createPullRequest(repository)
  }

  /**
   * Show the current pull request on github.com
   */
  public showPullRequest(repository: Repository): Promise<void> {
    return this.appStore._showPullRequest(repository)
  }

  /**
   * Immediately open the Create Pull Request page on GitHub.
   *
   * See the createPullRequest method for more details.
   */
  public openCreatePullRequestInBrowser(
    repository: Repository,
    branch: Branch
  ): Promise<void> {
    return this.appStore._openCreatePullRequestInBrowser(repository, branch)
  }

  /**
   * Update the existing `upstream` remote to point to the repository's parent.
   */
  public updateExistingUpstreamRemote(repository: Repository): Promise<void> {
    return this.appStore._updateExistingUpstreamRemote(repository)
  }

  /** Ignore the existing `upstream` remote. */
  public ignoreExistingUpstreamRemote(repository: Repository): Promise<void> {
    return this.appStore._ignoreExistingUpstreamRemote(repository)
  }

  /** Checks out a PR whose ref exists locally or in a forked repo. */
  public async checkoutPullRequest(
    repository: RepositoryWithGitHubRepository,
    pullRequest: PullRequest
  ): Promise<void> {
    if (pullRequest.head.gitHubRepository.cloneURL === null) {
      return
    }

    return this.appStore._checkoutPullRequest(
      repository,
      pullRequest.pullRequestNumber,
      pullRequest.head.gitHubRepository.owner.login,
      pullRequest.head.gitHubRepository.cloneURL,
      pullRequest.head.ref
    )
  }

  /**
   * Set whether the user has chosen to hide or show the
   * co-authors field in the commit message component
   *
   * @param repository Co-author settings are per-repository
   */
  public setShowCoAuthoredBy(
    repository: Repository,
    showCoAuthoredBy: boolean
  ) {
    return this.appStore._setShowCoAuthoredBy(repository, showCoAuthoredBy)
  }

  /**
   * Update the per-repository co-authors list
   *
   * @param repository Co-author settings are per-repository
   * @param coAuthors  Zero or more authors
   */
  public setCoAuthors(
    repository: Repository,
    coAuthors: ReadonlyArray<IAuthor>
  ) {
    return this.appStore._setCoAuthors(repository, coAuthors)
  }

  /**
   * Initialize the compare state for the current repository.
   */
  public initializeCompare(
    repository: Repository,
    initialAction?: CompareAction
  ) {
    return this.appStore._initializeCompare(repository, initialAction)
  }

  /**
   * Update the compare state for the current repository
   */
  public executeCompare(repository: Repository, action: CompareAction) {
    return this.appStore._executeCompare(repository, action)
  }

  /** Update the compare form state for the current repository */
  public updateCompareForm<K extends keyof ICompareFormUpdate>(
    repository: Repository,
    newState: Pick<ICompareFormUpdate, K>
  ) {
    return this.appStore._updateCompareForm(repository, newState)
  }

  /**
   *  update the manual resolution method for a file
   */
  public updateManualConflictResolution(
    repository: Repository,
    path: string,
    manualResolution: ManualConflictResolution | null
  ) {
    return this.appStore._updateManualConflictResolution(
      repository,
      path,
      manualResolution
    )
  }

  public async confirmOrForcePush(repository: Repository) {
    const { askForConfirmationOnForcePush } = this.appStore.getState()

    const { branchesState } = this.repositoryStateManager.get(repository)
    const { tip } = branchesState

    if (tip.kind !== TipState.Valid) {
      log.warn(`Could not find a branch to perform force push`)
      return
    }

    const { upstream } = tip.branch

    if (upstream === null) {
      log.warn(`Could not find an upstream branch which will be pushed`)
      return
    }

    if (askForConfirmationOnForcePush) {
      this.showPopup({
        type: PopupType.ConfirmForcePush,
        repository,
        upstreamBranch: upstream,
      })
    } else {
      await this.performForcePush(repository)
    }
  }

  public async performForcePush(repository: Repository) {
    await this.pushWithOptions(repository, {
      forceWithLease: true,
    })

    await this.appStore._loadStatus(repository)
  }

  public setConfirmForcePushSetting(value: boolean) {
    return this.appStore._setConfirmForcePushSetting(value)
  }

  /**
   * Converts a local repository to use the given fork
   * as its default remote and associated `GitHubRepository`.
   */
  public async convertRepositoryToFork(
    repository: RepositoryWithGitHubRepository,
    fork: IAPIFullRepository
  ): Promise<Repository> {
    return this.appStore._convertRepositoryToFork(repository, fork)
  }

  /**
   * Updates the application state to indicate a conflict is in-progress
   * as a result of a pull and increments the relevant metric.
   */
  public mergeConflictDetectedFromPull() {
    return this.statsStore.recordMergeConflictFromPull()
  }

  /**
   * Updates the application state to indicate a conflict is in-progress
   * as a result of a merge and increments the relevant metric.
   */
  public mergeConflictDetectedFromExplicitMerge() {
    return this.statsStore.recordMergeConflictFromExplicitMerge()
  }

  /**
   * Increments the `mergeIntoCurrentBranchMenuCount` metric
   */
  public recordMenuInitiatedMerge() {
    return this.statsStore.recordMenuInitiatedMerge()
  }

  /**
   * Increments the `rebaseIntoCurrentBranchMenuCount` metric
   */
  public recordMenuInitiatedRebase() {
    return this.statsStore.recordMenuInitiatedRebase()
  }

  /**
   * Increments the `updateFromDefaultBranchMenuCount` metric
   */
  public recordMenuInitiatedUpdate() {
    return this.statsStore.recordMenuInitiatedUpdate()
  }

  /**
   * Increments the `mergesInitiatedFromComparison` metric
   */
  public recordCompareInitiatedMerge() {
    return this.statsStore.recordCompareInitiatedMerge()
  }

  /**
   * Set the application-wide theme
   */
  public setSelectedTheme(theme: ApplicationTheme) {
    return this.appStore._setSelectedTheme(theme)
  }

  /**
   * Set the automatically switch application-wide theme
   */
  public onAutomaticallySwitchThemeChanged(theme: boolean) {
    return this.appStore._setAutomaticallySwitchTheme(theme)
  }

  /**
   * Increments either the `repoWithIndicatorClicked` or
   * the `repoWithoutIndicatorClicked` metric
   */
  public recordRepoClicked(repoHasIndicator: boolean) {
    return this.statsStore.recordRepoClicked(repoHasIndicator)
  }

  /**
   * Increments the `createPullRequestCount` metric
   */
  public recordCreatePullRequest() {
    return this.statsStore.recordCreatePullRequest()
  }

  public recordWelcomeWizardInitiated() {
    return this.statsStore.recordWelcomeWizardInitiated()
  }

  public recordCreateRepository() {
    this.statsStore.recordCreateRepository()
  }

  public recordAddExistingRepository() {
    this.statsStore.recordAddExistingRepository()
  }

  /**
   * Increments the `mergeConflictsDialogDismissalCount` metric
   */
  public recordMergeConflictsDialogDismissal() {
    this.statsStore.recordMergeConflictsDialogDismissal()
  }

  /**
   * Increments the `mergeConflictsDialogReopenedCount` metric
   */
  public recordMergeConflictsDialogReopened() {
    this.statsStore.recordMergeConflictsDialogReopened()
  }

  /**
   * Increments the `anyConflictsLeftOnMergeConflictsDialogDismissalCount` metric
   */
  public recordAnyConflictsLeftOnMergeConflictsDialogDismissal() {
    this.statsStore.recordAnyConflictsLeftOnMergeConflictsDialogDismissal()
  }

  /**
   * Increments the `guidedConflictedMergeCompletionCount` metric
   */
  public recordGuidedConflictedMergeCompletion() {
    this.statsStore.recordGuidedConflictedMergeCompletion()
  }

  /**
   * Increments the `unguidedConflictedMergeCompletionCount` metric
   */
  public recordUnguidedConflictedMergeCompletion() {
    this.statsStore.recordUnguidedConflictedMergeCompletion()
  }

  // TODO: more rebase-related actions

  /**
   * Increments the `rebaseConflictsDialogDismissalCount` metric
   */
  public recordRebaseConflictsDialogDismissal() {
    this.statsStore.recordRebaseConflictsDialogDismissal()
  }

  /**
   * Increments the `rebaseConflictsDialogReopenedCount` metric
   */
  public recordRebaseConflictsDialogReopened() {
    this.statsStore.recordRebaseConflictsDialogReopened()
  }

  /** Increments the `errorWhenSwitchingBranchesWithUncommmittedChanges` metric */
  public recordErrorWhenSwitchingBranchesWithUncommmittedChanges() {
    return this.statsStore.recordErrorWhenSwitchingBranchesWithUncommmittedChanges()
  }

  /**
   * Refresh the list of open pull requests for the given repository.
   */
  public refreshPullRequests(repository: Repository): Promise<void> {
    return this.appStore._refreshPullRequests(repository)
  }

  /**
   * Attempt to retrieve a commit status for a particular
   * ref. If the ref doesn't exist in the cache this function returns null.
   *
   * Useful for component who wish to have a value for the initial render
   * instead of waiting for the subscription to produce an event.
   */
  public tryGetCommitStatus(
    repository: GitHubRepository,
    ref: string
  ): ICombinedRefCheck | null {
    return this.commitStatusStore.tryGetStatus(repository, ref)
  }

  /**
   * Subscribe to commit status updates for a particular ref.
   *
   * @param repository The GitHub repository to use when looking up commit status.
   * @param ref        The commit ref (can be a SHA or a Git ref) for which to
   *                   fetch status.
   * @param callback   A callback which will be invoked whenever the
   *                   store updates a commit status for the given ref.
   */
  public subscribeToCommitStatus(
    repository: GitHubRepository,
    ref: string,
    callback: StatusCallBack
  ): IDisposable {
    return this.commitStatusStore.subscribe(repository, ref, callback)
  }

  /**
   * Creates a stash for the current branch. Note that this will
   * override any stash that already exists for the current branch.
   *
   * @param repository
   * @param showConfirmationDialog  Whether to show a confirmation dialog if an
   *                                existing stash exists (defaults to true).
   */
  public createStashForCurrentBranch(
    repository: Repository,
    showConfirmationDialog: boolean = true
  ) {
    return this.appStore._createStashForCurrentBranch(
      repository,
      showConfirmationDialog
    )
  }

  /** Drops the given stash in the given repository */
  public dropStash(repository: Repository, stashEntry: IStashEntry) {
    return this.appStore._dropStashEntry(repository, stashEntry)
  }

  /** Pop the given stash in the given repository */
  public popStash(repository: Repository, stashEntry: IStashEntry) {
    return this.appStore._popStashEntry(repository, stashEntry)
  }

  /**
   * Set the width of the commit summary column in the
   * history view to the given value.
   */
  public setStashedFilesWidth = (width: number): Promise<void> => {
    return this.appStore._setStashedFilesWidth(width)
  }

  /**
   * Reset the width of the commit summary column in the
   * history view to its default value.
   */
  public resetStashedFilesWidth = (): Promise<void> => {
    return this.appStore._resetStashedFilesWidth()
  }

  /** Hide the diff for stashed changes */
  public hideStashedChanges(repository: Repository) {
    return this.appStore._hideStashedChanges(repository)
  }

  /**
   * Increment the number of times the user has opened their external editor
   * from the suggested next steps view
   */
  public recordSuggestedStepOpenInExternalEditor(): Promise<void> {
    return this.statsStore.recordSuggestedStepOpenInExternalEditor()
  }

  /**
   * Increment the number of times the user has opened their repository in
   * Finder/Explorer from the suggested next steps view
   */
  public recordSuggestedStepOpenWorkingDirectory(): Promise<void> {
    return this.statsStore.recordSuggestedStepOpenWorkingDirectory()
  }

  /**
   * Increment the number of times the user has opened their repository on
   * GitHub from the suggested next steps view
   */
  public recordSuggestedStepViewOnGitHub(): Promise<void> {
    return this.statsStore.recordSuggestedStepViewOnGitHub()
  }

  /**
   * Increment the number of times the user has used the publish repository
   * action from the suggested next steps view
   */
  public recordSuggestedStepPublishRepository(): Promise<void> {
    return this.statsStore.recordSuggestedStepPublishRepository()
  }

  /**
   * Increment the number of times the user has used the publish branch
   * action branch from the suggested next steps view
   */
  public recordSuggestedStepPublishBranch(): Promise<void> {
    return this.statsStore.recordSuggestedStepPublishBranch()
  }

  /**
   * Increment the number of times the user has used the Create PR suggestion
   * in the suggested next steps view.
   */
  public recordSuggestedStepCreatePullRequest(): Promise<void> {
    return this.statsStore.recordSuggestedStepCreatePullRequest()
  }

  /**
   * Increment the number of times the user has used the View Stash suggestion
   * in the suggested next steps view.
   */
  public recordSuggestedStepViewStash(): Promise<void> {
    return this.statsStore.recordSuggestedStepViewStash()
  }

  /** Record when the user takes no action on the stash entry */
  public recordNoActionTakenOnStash(): Promise<void> {
    return this.statsStore.recordNoActionTakenOnStash()
  }

  /** Record when the user views the stash entry */
  public recordStashView(): Promise<void> {
    return this.statsStore.recordStashView()
  }

  /** Call when the user opts to skip the pick editor step of the onboarding tutorial */
  public skipPickEditorTutorialStep(repository: Repository) {
    return this.appStore._skipPickEditorTutorialStep(repository)
  }

  /**
   * Call when the user has either created a pull request or opts to
   * skip the create pull request step of the onboarding tutorial
   */
  public markPullRequestTutorialStepAsComplete(repository: Repository) {
    return this.appStore._markPullRequestTutorialStepAsComplete(repository)
  }

  /**
   * Increments the `forksCreated ` metric` indicating that the user has
   * elected to create a fork when presented with a dialog informing
   * them that they don't have write access to the current repository.
   */
  public recordForkCreated() {
    return this.statsStore.recordForkCreated()
  }

  /**
   * Create a tutorial repository using the given account. The account
   * determines which host (i.e. GitHub.com or a GHES instance) that
   * the tutorial repository should be created on.
   *
   * @param account The account (and thereby the GitHub host) under
   *                which the repository is to be created created
   */
  public createTutorialRepository(account: Account) {
    return this.appStore._createTutorialRepository(account)
  }

  /** Open the issue creation page for a GitHub repository in a browser */
  public async openIssueCreationPage(repository: Repository): Promise<boolean> {
    // Default to creating issue on parent repo
    // See https://github.com/desktop/desktop/issues/9232 for rationale
    const url = getGitHubHtmlUrl(repository)
    if (url !== null) {
      this.statsStore.recordIssueCreationWebpageOpened()
      return this.appStore._openInBrowser(`${url}/issues/new/choose`)
    } else {
      return false
    }
  }

  public setRepositoryIndicatorsEnabled(repositoryIndicatorsEnabled: boolean) {
    this.appStore._setRepositoryIndicatorsEnabled(repositoryIndicatorsEnabled)
  }

  public setCommitSpellcheckEnabled(commitSpellcheckEnabled: boolean) {
    this.appStore._setCommitSpellcheckEnabled(commitSpellcheckEnabled)
  }

  public recordDiffOptionsViewed() {
    return this.statsStore.recordDiffOptionsViewed()
  }

  /**
   * Move the cherry pick flow to a new state.
   */
  public setCherryPickFlowStep(
    repository: Repository,
    step: CherryPickFlowStep
  ): Promise<void> {
    return this.appStore._setCherryPickFlowStep(repository, step)
  }

  /** Initialize and start the cherry pick operation */
  public async initializeCherryPickFlow(
    repository: Repository,
<<<<<<< HEAD
    commits: ReadonlyArray<CommitOneLine>
  ): Promise<void> {
    this.appStore._initializeCherryPickProgress(repository, commits)
    this.switchCherryPickingFlowToShowProgress(repository)
=======
    targetBranch: Branch,
    commits: ReadonlyArray<CommitOneLine>,
    sourceBranch: Branch | null
  ): Promise<void> {
    this.appStore._initializeCherryPickProgress(repository, commits)
    this.switchCherryPickingFlowToShowProgress(repository)
    this.cherryPick(repository, targetBranch, commits, sourceBranch)
>>>>>>> 06d406cd
  }

  private logHowToRevertCherryPick(
    repository: Repository,
    targetBranch: Branch
  ) {
    const beforeSha = targetBranch.tip.sha
    this.appStore._setCherryPickTargetBranchUndoSha(repository, beforeSha)
    log.info(
      `[cherryPick] starting cherry pick for ${targetBranch.name} at ${beforeSha}`
    )
    log.info(
      `[cherryPick] to restore the previous state if this completed cherry pick is unsatisfactory:`
    )
    log.info(`[cherryPick] - git checkout ${targetBranch.name}`)
    log.info(`[cherryPick] - git reset ${beforeSha} --hard`)
  }

  /** Starts a cherry pick of the given commits onto the target branch */
  public async cherryPick(
    repository: Repository,
    targetBranch: Branch,
    commits: ReadonlyArray<CommitOneLine>,
    sourceBranch: Branch | null
  ): Promise<void> {
    this.initializeCherryPickFlow(repository, commits)
    this.logHowToRevertCherryPick(repository, targetBranch)

    const result = await this.appStore._cherryPick(
      repository,
      targetBranch,
      commits
    )

    this.processCherryPickResult(
      repository,
      result,
      targetBranch.name,
      commits.length,
      sourceBranch
    )
  }

  /**
   * Obtains the current app conflict state and switches cherry pick flow to
   * show conflicts step
   */
  private startConflictCherryPickFlow(repository: Repository): void {
    const stateAfter = this.repositoryStateManager.get(repository)
    const { conflictState } = stateAfter.changesState
    if (conflictState === null || !isCherryPickConflictState(conflictState)) {
      log.warn(
        '[cherryPick] - conflict state was null or not in a cherry pick conflict state - unable to continue'
      )
      return
    }
    this.setCherryPickFlowStep(repository, {
      kind: CherryPickStepKind.ShowConflicts,
      conflictState,
    })
  }

  /** Tidy up the cherry pick flow after reaching the end */
  /** Wrap cherry pick up actions:
   * - closes flow popup
   * - displays success banner
   * - clears out cherry pick flow state
   */
  private async completeCherryPick(
    repository: Repository,
    targetBranchName: string,
    countCherryPicked: number,
    sourceBranch: Branch | null,
    commitsCount: number
  ): Promise<void> {
    this.closePopup()

    const banner: Banner = {
      type: BannerType.SuccessfulCherryPick,
      targetBranchName,
      countCherryPicked,
      onUndoCherryPick: () => {
        this.undoCherryPick(
          repository,
          targetBranchName,
          sourceBranch,
          commitsCount
        )
      },
    }
    this.setBanner(banner)

    this.appStore._endCherryPickFlow(repository)

    await this.refreshRepository(repository)
  }

  /** Aborts an ongoing cherry pick and switches back to the source branch. */
  public async abortCherryPick(
    repository: Repository,
    sourceBranch: Branch | null
  ) {
    await this.appStore._abortCherryPick(repository, sourceBranch)
    await this.appStore._loadStatus(repository)
    this.appStore._endCherryPickFlow(repository)
  }

  /**
   * Update the cherry pick state to indicate the user has resolved conflicts in
   * the current repository.
   */
  public setCherryPickConflictsResolved(repository: Repository) {
    return this.appStore._setCherryPickConflictsResolved(repository)
  }

  /**
   * Moves cherry pick flow step to progress and defers to allow user to
   * see the cherry picking progress dialog instead of suddenly appearing
   * and disappearing again.
   */
  private async switchCherryPickingFlowToShowProgress(repository: Repository) {
    this.setCherryPickFlowStep(repository, {
      kind: CherryPickStepKind.ShowProgress,
    })
    await sleep(500)
  }

  /**
   * Continue with the cherryPick after the user has resolved all conflicts with
   * tracked files in the working directory.
   */
  public async continueCherryPick(
    repository: Repository,
    files: ReadonlyArray<WorkingDirectoryFileChange>,
    conflictsState: CherryPickConflictState,
    commitsCount: number,
    sourceBranch: Branch | null
  ): Promise<void> {
    await this.switchCherryPickingFlowToShowProgress(repository)

    const result = await this.appStore._continueCherryPick(
      repository,
      files,
      conflictsState.manualResolutions
    )

    this.processCherryPickResult(
      repository,
      result,
      conflictsState.targetBranchName,
      commitsCount,
      sourceBranch
    )
  }

  /**
   * Processes the cherry pick result.
   *  1. Completes the cherry pick with banner if successful.
   *  2. Moves cherry pick flow if conflicts.
   *  3. Handles errors.
   */
  private async processCherryPickResult(
    repository: Repository,
    cherryPickResult: CherryPickResult,
    targetBranchName: string,
    commitsCount: number,
    sourceBranch: Branch | null
  ): Promise<void> {
    // This will update the conflict state of the app. This is needed to start
    // conflict flow if cherry pick results in conflict.
    await this.appStore._loadStatus(repository)

    switch (cherryPickResult) {
      case CherryPickResult.CompletedWithoutError:
        await this.completeCherryPick(
          repository,
          targetBranchName,
          commitsCount,
          sourceBranch,
          commitsCount
        )
        break
      case CherryPickResult.ConflictsEncountered:
        this.startConflictCherryPickFlow(repository)
        break
      case CherryPickResult.UnableToStart:
        // This is an expected error such as not being able to checkout the
        // target branch which means the cherry pick operation never started or
        // was cleanly aborted.
        this.appStore._endCherryPickFlow(repository)
        break
      default:
        // If the user closes error dialog and tries to cherry pick again, it
        // will fail again due to ongoing cherry pick. Thus, if we get to an
        // unhandled error state, we want to abort any ongoing cherry pick.
        this.appStore._clearCherryPickingHead(repository)
        this.appStore._endCherryPickFlow(repository)
        this.appStore._closePopup()
        throw Error(
          `Unable to perform cherry pick operation.
          This should not happen as all expected errors were handled.`
        )
    }
  }

  /**
   * Update the cherry pick progress in application state by querying the Git
   * repository state.
   */
  public setCherryPickProgressFromState(repository: Repository) {
    return this.appStore._setCherryPickProgressFromState(repository)
  }

  /**
   * This method starts a cherry pick after drag and dropping on a branch.
   * It needs to:
   *  - get the current branch,
   *  - get the commits dragged from cherry picking state
   *  - invoke popup
   *  - invoke cherry pick
   */
  public async startCherryPickWithBranch(
    repository: Repository,
    targetBranch: Branch
  ): Promise<void> {
    const { branchesState, cherryPickState } = this.repositoryStateManager.get(
      repository
    )

    if (
      cherryPickState.step == null ||
      cherryPickState.step.kind !== CherryPickStepKind.CommitsChosen
    ) {
      log.warn(
        '[cherryPick] Invalid Cherry Picking State: Could not determine selected commits.'
      )
      return
    }

    const { tip } = branchesState
    if (tip.kind !== TipState.Valid) {
      throw new Error(
        'Tip is not in a valid state, which is required to start the cherry pick flow.'
      )
    }
    const sourceBranch = tip.branch
    const commits = cherryPickState.step.commits

    this.showPopup({
      type: PopupType.CherryPick,
      repository,
      commits,
      sourceBranch,
    })

<<<<<<< HEAD
    this.cherryPick(repository, targetBranch, commits)
=======
    this.startCherryPick(repository, targetBranch, commits, sourceBranch)
>>>>>>> 06d406cd
  }

  /**
   * This method will perform a hard reset back to the tip of the target branch
   * before the cherry pick happened.
   */
  private async undoCherryPick(
    repository: Repository,
    targetBranchName: string,
    sourceBranch: Branch | null,
    commitsCount: number
  ): Promise<void> {
    await this.appStore._undoCherryPick(
      repository,
      targetBranchName,
      sourceBranch,
      commitsCount
    )
  }
}<|MERGE_RESOLUTION|>--- conflicted
+++ resolved
@@ -2531,20 +2531,10 @@
   /** Initialize and start the cherry pick operation */
   public async initializeCherryPickFlow(
     repository: Repository,
-<<<<<<< HEAD
     commits: ReadonlyArray<CommitOneLine>
   ): Promise<void> {
     this.appStore._initializeCherryPickProgress(repository, commits)
     this.switchCherryPickingFlowToShowProgress(repository)
-=======
-    targetBranch: Branch,
-    commits: ReadonlyArray<CommitOneLine>,
-    sourceBranch: Branch | null
-  ): Promise<void> {
-    this.appStore._initializeCherryPickProgress(repository, commits)
-    this.switchCherryPickingFlowToShowProgress(repository)
-    this.cherryPick(repository, targetBranch, commits, sourceBranch)
->>>>>>> 06d406cd
   }
 
   private logHowToRevertCherryPick(
@@ -2800,11 +2790,7 @@
       sourceBranch,
     })
 
-<<<<<<< HEAD
-    this.cherryPick(repository, targetBranch, commits)
-=======
-    this.startCherryPick(repository, targetBranch, commits, sourceBranch)
->>>>>>> 06d406cd
+    this.cherryPick(repository, targetBranch, commits, sourceBranch)
   }
 
   /**
