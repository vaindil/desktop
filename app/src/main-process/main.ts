--- conflicted
+++ resolved
@@ -1,10 +1,6 @@
 import '../lib/logging/main/install'
 
-<<<<<<< HEAD
-import { app, Menu, ipcMain, shell, session, BrowserWindow } from 'electron'
-=======
 import { app, Menu, BrowserWindow, shell, session } from 'electron'
->>>>>>> ef31b214
 import * as Fs from 'fs'
 import * as URL from 'url'
 
@@ -28,12 +24,9 @@
 import { stat } from 'fs-extra'
 import { isApplicationBundle } from '../lib/is-application-bundle'
 import { installWebRequestFilters } from './install-web-request-filters'
-<<<<<<< HEAD
+import * as ipcMain from './ipc-main'
 import * as remoteMain from '@electron/remote/main'
 remoteMain.initialize()
-=======
-import * as ipcMain from './ipc-main'
->>>>>>> ef31b214
 
 app.setAppLogsPath()
 enableSourceMaps()
