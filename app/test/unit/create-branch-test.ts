import { getStartPoint } from '../../src/lib/create-branch'
import { TipState, IValidBranch, IDetachedHead } from '../../src/models/tip'
import {
  BranchType,
  StartPoint,
  IBranchTip,
  Branch,
} from '../../src/models/branch'
import { CommitIdentity } from '../../src/models/commit-identity'

const stubAuthor: CommitIdentity = {
  name: 'Brendan Forster',
  email: 'brendan@example.com',
  date: new Date(),
  tzOffset: 0,
}

const stubTip: IBranchTip = {
  sha: 'deadbeef',
  author: stubAuthor,
}

const defaultBranch: Branch = {
  name: 'my-default-branch',
  upstream: null,
  tip: stubTip,
  type: BranchType.Local,
<<<<<<< HEAD
  upstreamRemote: null,
  remoteName: null,
=======
  upstreamRemoteName: null,
>>>>>>> 17b40f48
  upstreamWithoutRemote: null,
  nameWithoutRemote: 'my-default-branch',
  isDesktopForkRemoteBranch: false,
}

const upstreamDefaultBranch = null

const someOtherBranch: Branch = {
  name: 'some-other-branch',
  upstream: null,
  tip: stubTip,
  type: BranchType.Local,
<<<<<<< HEAD
  upstreamRemote: null,
  remoteName: null,
=======
  upstreamRemoteName: null,
>>>>>>> 17b40f48
  upstreamWithoutRemote: null,
  nameWithoutRemote: 'some-other-branch',
  isDesktopForkRemoteBranch: false,
}

describe('create-branch/getStartPoint', () => {
  describe('for default branch', () => {
    const tip: IValidBranch = {
      kind: TipState.Valid,
      branch: defaultBranch,
    }

    const action = (startPoint: StartPoint) => {
      return getStartPoint(
        { tip, defaultBranch, upstreamDefaultBranch },
        startPoint
      )
    }

    it('returns current HEAD when HEAD requested', () => {
      expect(action(StartPoint.Head)).toBe(StartPoint.Head)
    })

    it('chooses current branch when current branch requested', () => {
      expect(action(StartPoint.CurrentBranch)).toBe(StartPoint.CurrentBranch)
    })

    it('chooses default branch when default branch requested', () => {
      expect(action(StartPoint.DefaultBranch)).toBe(StartPoint.DefaultBranch)
    })
  })

  describe('for a non-default branch', () => {
    const tip: IValidBranch = {
      kind: TipState.Valid,
      branch: someOtherBranch,
    }

    const action = (startPoint: StartPoint) => {
      return getStartPoint(
        { tip, defaultBranch, upstreamDefaultBranch },
        startPoint
      )
    }

    it('returns current HEAD when HEAD requested', () => {
      expect(action(StartPoint.Head)).toBe(StartPoint.Head)
    })

    it('chooses current branch when current branch requested', () => {
      expect(action(StartPoint.CurrentBranch)).toBe(StartPoint.CurrentBranch)
    })

    it('chooses default branch when default branch requested', () => {
      expect(action(StartPoint.DefaultBranch)).toBe(StartPoint.DefaultBranch)
    })
  })

  describe('for detached HEAD', () => {
    const tip: IDetachedHead = {
      kind: TipState.Detached,
      currentSha: 'deadbeef',
    }

    const action = (startPoint: StartPoint) => {
      return getStartPoint(
        { tip, defaultBranch, upstreamDefaultBranch },
        startPoint
      )
    }

    it('returns current HEAD when HEAD requested', () => {
      expect(action(StartPoint.Head)).toBe(StartPoint.Head)
    })

    it('returns current HEAD when current branch requested', () => {
      expect(action(StartPoint.CurrentBranch)).toBe(StartPoint.Head)
    })

    it('returns current HEAD when default branch requested', () => {
      expect(action(StartPoint.DefaultBranch)).toBe(StartPoint.Head)
    })
  })
})<|MERGE_RESOLUTION|>--- conflicted
+++ resolved
@@ -25,12 +25,8 @@
   upstream: null,
   tip: stubTip,
   type: BranchType.Local,
-<<<<<<< HEAD
-  upstreamRemote: null,
   remoteName: null,
-=======
   upstreamRemoteName: null,
->>>>>>> 17b40f48
   upstreamWithoutRemote: null,
   nameWithoutRemote: 'my-default-branch',
   isDesktopForkRemoteBranch: false,
@@ -43,12 +39,8 @@
   upstream: null,
   tip: stubTip,
   type: BranchType.Local,
-<<<<<<< HEAD
-  upstreamRemote: null,
   remoteName: null,
-=======
   upstreamRemoteName: null,
->>>>>>> 17b40f48
   upstreamWithoutRemote: null,
   nameWithoutRemote: 'some-other-branch',
   isDesktopForkRemoteBranch: false,
