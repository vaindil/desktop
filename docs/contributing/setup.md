--- conflicted
+++ resolved
@@ -85,9 +85,6 @@
 $ sudo apt install -y fakeroot dpkg rpm xz-utils xorriso zsync
 ```
 
-<<<<<<< HEAD
-## Install Yarn
-=======
 ### arm64 builds
 
 Desktop can be built and run on arm64 (aarch64) hardware such as a Raspberry Pi 3.
@@ -99,8 +96,7 @@
 * Instead of running `yarn` to get all required dependencies on your machine, you will
 instead need to run `script/install-arm64-deps.sh`.
 
-## Verification
->>>>>>> 614f8489
+## Install Yarn
 
 After doing this setup, you also need to install `yarn` as Desktop uses
 this for managing packages instead of NPM. **Do not install `yarn` through
